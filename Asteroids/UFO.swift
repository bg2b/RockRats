--- conflicted
+++ resolved
@@ -32,10 +32,13 @@
   let isBig: Bool
   let ufoTexture: SKTexture
   var currentSpeed: CGFloat
-<<<<<<< HEAD
   var engineSounds: AVAudioPlayer
-  
-  required init(sounds: Sounds) {
+  let meanShotTime: Double
+  var timeOfNextShot: Double  // Negative initially, see init
+  var shotAccuracy: CGFloat
+  let warpTime = 0.5
+  
+  required init(sounds: Sounds, brothersKilled: Int) {
     isBig = .random(in: 0...1) >= Globals.gameConfig.value(for: \.smallUFOChance)
     ufoTexture = Globals.textureCache.findTexture(imageNamed: isBig ? "ufo_green" : "ufo_red")
     engineSounds = sounds.audioPlayerFor(isBig ? .ufoEnginesBig : .ufoEnginesSmall)
@@ -44,21 +47,6 @@
     //engineSounds.enableRate = true
     //engineSounds.rate = 0.5
     sounds.startPlaying(engineSounds)
-    currentSpeed = Globals.gameConfig.value(for: \.ufoMaxSpeed)[isBig ? 0 : 1]
-=======
-  var engineSounds: SKAudioNode
-  let meanShotTime: Double
-  var timeOfNextShot: Double  // Negative initially, see init
-  var shotAccuracy: CGFloat
-  let warpTime = 0.5
-
-  required init(sounds: Sounds, brothersKilled: Int) {
-    isBig = .random(in: 0...1) >= Globals.gameConfig.value(for: \.smallUFOChance)
-    ufoTexture = Globals.textureCache.findTexture(imageNamed: isBig ? "ufo_green" : "ufo_red")
-    self.engineSounds = sounds.audioNodeFor(isBig ? .ufoEnginesBig : .ufoEnginesSmall)
-    self.engineSounds.autoplayLooped = true
-    self.engineSounds.run(SKAction.changeVolume(to: 0.5, duration: 0))
-    sounds.addChild(self.engineSounds)
     let maxSpeed = Globals.gameConfig.value(for: \.ufoMaxSpeed)[isBig ? 0 : 1]
     currentSpeed = .random(in: 0.5 * maxSpeed ... maxSpeed)
     let revengeFactor = max(brothersKilled - 3, 0)
@@ -70,7 +58,6 @@
     meanShotTime = Globals.gameConfig.value(for: \.ufoMeanShotTime)[isBig ? 0 : 1] * pow(0.75, Double(revengeFactor))
     timeOfNextShot = -Double.random(in: 0 ... meanShotTime * pow(0.75, Double(revengeFactor)))
     shotAccuracy = Globals.gameConfig.value(for: \.ufoAccuracy)[isBig ? 0 : 1] * pow(0.75, CGFloat(revengeFactor))
->>>>>>> cbda2890
     super.init()
     name = "ufo"
     let ufo = SKSpriteNode(texture: ufoTexture)
