//
//  UFO.swift
//  Asteroids
//
//  Created by Daniel on 8/22/19.
//  Copyright © 2019 David Long. All rights reserved.
//

import SpriteKit
import AVFoundation

func aim(at p: CGVector, targetVelocity v: CGFloat, shotSpeed s: CGFloat) -> CGFloat? {
  let a = s * s - v * v
  let b = -2 * p.dx * v
  let c = -p.dx * p.dx - p.dy * p.dy
  let discriminant = b * b - 4 * a * c
  guard discriminant >= 0 else { return nil }
  let r = sqrt(discriminant)
  let solutionA = (-b - r) / (2 * a)
  let solutionB = (-b + r) / (2 * a)
  if solutionA >= 0 && solutionB >= 0 { return min(solutionA, solutionB) }
  if solutionA < 0 && solutionB < 0 { return nil }
  return max(solutionA, solutionB)
}

func aim(at p: CGVector, targetVelocity v: CGVector, shotSpeed s: CGFloat) -> CGFloat? {
  let theta = v.angle()
  return aim(at: p.rotate(by: -theta), targetVelocity: v.norm2(), shotSpeed: s)
}

class UFO: SKNode {
  let isBig: Bool
  let ufoTexture: SKTexture
  var currentSpeed: CGFloat
  var engineSounds: AVAudioPlayer
  let meanShotTime: Double
  var delayOfFirstShot: Double
  var shootingEnabled = false
  var shotAccuracy: CGFloat
  let warpTime = 0.5
  let warpOutShader: SKShader

  required init(sounds: Sounds, brothersKilled: Int) {
    isBig = .random(in: 0...1) >= Globals.gameConfig.value(for: \.smallUFOChance)
    ufoTexture = Globals.textureCache.findTexture(imageNamed: isBig ? "ufo_green" : "ufo_red")
    engineSounds = sounds.audioPlayerFor(isBig ? .ufoEnginesBig : .ufoEnginesSmall)
    engineSounds.numberOfLoops = -1
    engineSounds.volume = 0.5
    //engineSounds.enableRate = true
    //engineSounds.rate = 0.5
    sounds.startPlaying(engineSounds)
    let maxSpeed = Globals.gameConfig.value(for: \.ufoMaxSpeed)[isBig ? 0 : 1]
    currentSpeed = .random(in: 0.5 * maxSpeed ... maxSpeed)
    let revengeFactor = max(brothersKilled - 3, 0)
    // When delayOfFirstShot is nonnegative, it means that the UFO hasn't gotten on
    // to the screen yet.  When it appears, we schedule an action after that delay to
    // enable firing.  When revenge factor starts increasing, the UFOs start shooting
    // faster, getting much quicker on the draw initially, and being much more
    // accurate in their shooting.
    meanShotTime = Globals.gameConfig.value(for: \.ufoMeanShotTime)[isBig ? 0 : 1] * pow(0.75, Double(revengeFactor))
    delayOfFirstShot = Double.random(in: 0 ... meanShotTime * pow(0.75, Double(revengeFactor)))
    shotAccuracy = Globals.gameConfig.value(for: \.ufoAccuracy)[isBig ? 0 : 1] * pow(0.75, CGFloat(revengeFactor))
    warpOutShader = fanFoldShader(forTexture: ufoTexture, warpTime: warpTime)
    super.init()
    name = "ufo"
    let ufo = SKSpriteNode(texture: ufoTexture)
    ufo.name = "ufoImage"
    addChild(ufo)
    sounds.addPositional(player: engineSounds, at: self)
    let body = SKPhysicsBody(circleOfRadius: 0.5 * ufoTexture.size().width)
    body.mass = isBig ? 1 : 0.75
    body.categoryBitMask = ObjectCategories.ufo.rawValue
    body.collisionBitMask = 0
    body.contactTestBitMask = setOf([.asteroid, .player, .playerShot])
    body.linearDamping = 0
    body.angularDamping = 0
    body.restitution = 0.9
    body.isOnScreen = false
    // Don't move initially; GameScene will launch us after positioning us at an appropriate spot.
    body.isDynamic = false
    body.angularVelocity = .pi * 2
    physicsBody = body
  }
  
  required init(coder aDecoder: NSCoder) {
    fatalError("init(coder:) has not been implemented by UFO")
  }

  func fly(player: Ship, playfield: Playfield, addLaser: ((CGFloat, CGPoint, CGFloat) -> Void)) {
    guard parent != nil else { return }
    let bounds = playfield.bounds
    let body = requiredPhysicsBody()
    guard body.isOnScreen else { return }
    if delayOfFirstShot >= 0 {
      // Just moved onto the screen, enable shooting after a delay
      wait(for: delayOfFirstShot) { [unowned self] in self.shootingEnabled = true }
      delayOfFirstShot = -1
    }
    let maxSpeed = Globals.gameConfig.value(for: \.ufoMaxSpeed)[isBig ? 0 : 1]
    if Int.random(in: 0...100) == 0 {
      currentSpeed = .random(in: 0.3 * maxSpeed ... maxSpeed)
      body.angularVelocity = copysign(.pi * 2, -body.angularVelocity)
    }
    let ourRadius = 0.5 * size.diagonal()
    let forceScale = Globals.gameConfig.value(for: \.ufoDodging) * 1000
    let shotAnticipation = Globals.gameConfig.value(for: \.ufoShotAnticipation)
    var totalForce = CGVector.zero
    let interesting = (shotAnticipation > 0 ?
      setOf([.asteroid, .player, .playerShot]) :
      setOf([.asteroid, .player]))
    // By default, shoot at the player.  If there's an asteroid that's notably closer
    // though, shoot that instead.  In addition to the revenge factor increase in UFO
    // danger, that helps ensure that the player can't sit around and farm UFOs for
    // points forever.
    var potentialTarget: SKNode? = (player.parent != nil ? player : nil)
    var targetDistance = CGFloat.infinity
    var playerDistance = CGFloat.infinity
    let interestingDistance = 0.33 * min(bounds.width, bounds.height)
    for node in playfield.children {
      // Be sure not to consider off-screen things.  That happens if the last asteroid is
      // destroyed while the UFO is flying around and a new wave spawns.
      guard let body = node.physicsBody, body.isOnScreen else { continue }
      if body.isOneOf(interesting) {
        // This can maybe be done better.  We need to think about how to do the
        // different cases more fluidly rather than in one big loop with a bunch of
        // conditionals for the different types.
        let dx1 = node.position.x - position.x
        let dx2 = copysign(bounds.width, -dx1) + dx1
        let dx = (abs(dx1) < abs(dx2) ? dx1 : dx2)
        let dy1 = node.position.y - position.y
        let dy2 = copysign(bounds.height, -dy1) + dy1
        let dy = (abs(dy1) < abs(dy2) ? dy1 : dy2)
        // The + 5 is because of possible wrapping hysteresis
        assert(abs(dx) <= bounds.width / 2 + 5 && abs(dy) <= bounds.height / 2 + 5)
        var r = CGVector(dx: dx, dy: dy)
        if body.isA(.playerShot) {
          // Shots travel fast, so emphasize dodging to the side.  We do this by projecting out
          // some of the displacement along the direction of the shot.
          let vhat = body.velocity.scale(by: 1 / body.velocity.norm2())
          r = r - r.project(unitVector: vhat).scale(by: shotAnticipation)
        }
        var d = r.norm2()
        // Ignore stuff that's too far away
        guard d <= interestingDistance else { continue }
        var objectRadius = CGFloat(0)
        if body.isA(.asteroid) {
          objectRadius = 0.5 * (node as! SKSpriteNode).size.diagonal()
        } else if body.isA(.player) {
          objectRadius = 0.5 * (node as! Ship).size.diagonal()
          playerDistance = d
        }
        if d < targetDistance {
          potentialTarget = node
          targetDistance = d
        }
        d -= ourRadius + objectRadius
        // Limit the force so that we don't poke the UFO by an enormous amount
        let dmin = CGFloat(20)
        let dlim = 0.5 * (sqrt((d - dmin) * (d - dmin) + dmin) + d)
        totalForce = totalForce + r.scale(by: -forceScale / (dlim * dlim))
      }
    }
    body.applyForce(totalForce)
    if body.velocity.norm2() > currentSpeed {
      body.velocity = body.velocity.scale(by: 0.95)
    }
    else if body.velocity.norm2() < currentSpeed {
      body.velocity = body.velocity.scale(by: 1.05)
    }
    if body.velocity.norm2() > maxSpeed {
      body.velocity = body.velocity.scale(by: maxSpeed / body.velocity.norm2())
    }
    if playerDistance < 1.5 * targetDistance || (player.parent != nil && Int.random(in: 0..<100) >= 25) {
      // Override closest-object targetting if the player is about at the same
      // distance.  Also bias towards randomly shooting at the player even if they're
      // pretty far.
      potentialTarget = player
    }
    guard let target = potentialTarget, shootingEnabled else { return }
    let shotSpeed = Globals.gameConfig.value(for: \.ufoShotSpeed)[isBig ? 0 : 1]
    guard var angle = aimAt(target, shotSpeed: shotSpeed) else { return }
    if target != player {
      // If we're targetting an asteroid, be pretty accurate
      angle += CGFloat.random(in: -0.1 * shotAccuracy * .pi ... 0.1 * shotAccuracy * .pi)
    } else {
      angle += CGFloat.random(in: -shotAccuracy * .pi ... shotAccuracy * .pi)
    }
    shotAccuracy *= 0.97  // Gunner training ;-)
    let shotDirection = CGVector(angle: angle)
    let shotPosition = position + shotDirection.scale(by: 0.5 * ufoTexture.size().width)
    addLaser(angle, shotPosition, shotSpeed)
    shootingEnabled = false
    wait(for: .random(in: 0.5 * meanShotTime ... 1.5 * meanShotTime)) { [unowned self] in self.shootingEnabled = true }
  }

  func cleanup() {
    engineSounds.removeFromParent()
    removeAllActions()
    removeFromParent()
  }

  func warpOut() -> [SKNode] {
    let effect = SKSpriteNode(texture: ufoTexture)
    effect.position = position
    effect.zRotation = zRotation
    effect.shader = warpOutShader
    setStartTimeAttrib(effect)
    let star = starBlink(at: position, throughAngle: -.pi, duration: 2 * warpTime)
<<<<<<< HEAD
    engineSounds.stop()
    removeFromParent()
=======
    cleanup()
>>>>>>> 32a0b1ab
    return [effect, star]
  }
  
  func aimAt(_ object: SKNode, shotSpeed s: CGFloat) -> CGFloat? {
    guard let body = object.physicsBody else { return nil }
    let p = object.position - position
    guard let time = aim(at: p, targetVelocity: body.velocity, shotSpeed: s) else { return nil }
    let futurePos = p + body.velocity.scale(by: time)
    return futurePos.angle()
  }
  
  func explode() -> [SKNode] {
    let velocity = physicsBody!.velocity
<<<<<<< HEAD
    engineSounds.stop()
    removeFromParent()
=======
    cleanup()
>>>>>>> 32a0b1ab
    return makeExplosion(texture: ufoTexture, angle: zRotation, velocity: velocity, at: position, duration: 2)
  }

  var size: CGSize { return ufoTexture.size() }
}<|MERGE_RESOLUTION|>--- conflicted
+++ resolved
@@ -194,7 +194,7 @@
   }
 
   func cleanup() {
-    engineSounds.removeFromParent()
+    engineSounds.stop()
     removeAllActions()
     removeFromParent()
   }
@@ -206,12 +206,7 @@
     effect.shader = warpOutShader
     setStartTimeAttrib(effect)
     let star = starBlink(at: position, throughAngle: -.pi, duration: 2 * warpTime)
-<<<<<<< HEAD
-    engineSounds.stop()
-    removeFromParent()
-=======
     cleanup()
->>>>>>> 32a0b1ab
     return [effect, star]
   }
   
@@ -225,12 +220,7 @@
   
   func explode() -> [SKNode] {
     let velocity = physicsBody!.velocity
-<<<<<<< HEAD
-    engineSounds.stop()
-    removeFromParent()
-=======
     cleanup()
->>>>>>> 32a0b1ab
     return makeExplosion(texture: ufoTexture, angle: zRotation, velocity: velocity, at: position, duration: 2)
   }
 
