--- conflicted
+++ resolved
@@ -32,11 +32,7 @@
   let isBig: Bool
   let ufoTexture: SKTexture
   var currentSpeed: CGFloat
-<<<<<<< HEAD
-  var engineSounds: AVAudioPlayer
-=======
-  var engineSounds: SKAudioNode?
->>>>>>> e67b9c91
+  var engineSounds: AVAudioPlayer?
   let meanShotTime: Double
   var delayOfFirstShot: Double
   var shootingEnabled = false
@@ -47,24 +43,15 @@
   required init(brothersKilled: Int, withSounds: Bool = true) {
     isBig = .random(in: 0...1) >= Globals.gameConfig.value(for: \.smallUFOChance)
     ufoTexture = Globals.textureCache.findTexture(imageNamed: isBig ? "ufo_green" : "ufo_red")
-<<<<<<< HEAD
-    engineSounds = Globals.sounds.audioPlayerFor(isBig ? .ufoEnginesBig : .ufoEnginesSmall)
-    engineSounds.numberOfLoops = -1
-    engineSounds.volume = 0.5
-    //engineSounds.enableRate = true
-    //engineSounds.rate = 0.5
-    Globals.sounds.startPlaying(engineSounds)
-=======
     if withSounds {
-      let engineSounds = Globals.sounds.audioNodeFor(isBig ? .ufoEnginesBig : .ufoEnginesSmall)
-      engineSounds.autoplayLooped = true
-      engineSounds.run(SKAction.changeVolume(to: 0.5, duration: 0))
-      Globals.sounds.addChild(engineSounds)
+      let engineSounds = Globals.sounds.audioPlayerFor(isBig ? .ufoEnginesBig : .ufoEnginesSmall)
+      engineSounds.numberOfLoops = -1
+      engineSounds.volume = 0.5
+      Globals.sounds.startPlaying(engineSounds)
       self.engineSounds = engineSounds
     } else {
       self.engineSounds = nil
     }
->>>>>>> e67b9c91
     let maxSpeed = Globals.gameConfig.value(for: \.ufoMaxSpeed)[isBig ? 0 : 1]
     currentSpeed = .random(in: 0.5 * maxSpeed ... maxSpeed)
     let revengeFactor = max(brothersKilled - 3, 0)
@@ -210,11 +197,7 @@
   }
 
   func cleanup() {
-<<<<<<< HEAD
-    engineSounds.stop()
-=======
-    engineSounds?.removeFromParent()
->>>>>>> e67b9c91
+    engineSounds?.stop()
     removeAllActions()
     removeFromParent()
   }
