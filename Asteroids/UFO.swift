--- conflicted
+++ resolved
@@ -38,12 +38,8 @@
   var shootingEnabled = false
   var shotAccuracy: CGFloat
   let warpTime = 0.5
-<<<<<<< HEAD
-  
-=======
   let warpOutShader: SKShader
 
->>>>>>> bbc2f595
   required init(sounds: Sounds, brothersKilled: Int) {
     isBig = .random(in: 0...1) >= Globals.gameConfig.value(for: \.smallUFOChance)
     ufoTexture = Globals.textureCache.findTexture(imageNamed: isBig ? "ufo_green" : "ufo_red")
@@ -198,21 +194,10 @@
     let effect = SKSpriteNode(texture: ufoTexture)
     effect.position = position
     effect.zRotation = zRotation
-<<<<<<< HEAD
-    effect.run(SKAction.scale(to: 0, duration: warpTime / 2))
-    return effect
-  }
-  
-  func warpOut() -> [SKNode] {
-    let effect = warpEffect()
-    effect.run(SKAction.sequence([SKAction.wait(forDuration: warpTime), SKAction.removeFromParent()]))
-    let star = starBlink()
-    engineSounds.stop()
-=======
     effect.shader = warpOutShader
     setStartTimeAttrib(effect)
     let star = starBlink(at: position, throughAngle: -.pi, duration: 2 * warpTime)
->>>>>>> bbc2f595
+    engineSounds.stop()
     removeFromParent()
     return [effect, star]
   }
