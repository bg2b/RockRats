//
//  IntroScene.swift
//  Asteroids
//
//  Created by David Long on 9/22/19.
//  Copyright © 2019 David Long. All rights reserved.
//

import SpriteKit
import AVFoundation

class IntroScene: BasicScene {
  let typeInDelay = 2.0 / 60
  let attributes = AttrStyles(fontName: "Kenney Future Narrow", fontSize: 40)
  let standBy = """
  Incoming transmission...
  Please stand by.
  """
  let messageHeader = """
  From: @Lt Cmdr Ivanova@
    Sector Head
  To: All @new recruits@
  CC: Central Command
  Subject: @Intro Briefing@
  """
  let introduction = """
  It's tough working in the belt. Whether you're from Luna City, Mars Colony, \
  or good old Terra, out here you're a @long way@ from home. Cleaning the fields \
  from mining debris is a @dangerous@ job; the pay's good for a reason... \
  You're here because you're a @hotshot@ pilot, and Central suspects \
  you @MIGHT@ survive. At least if the pesky @UFOs@ don't get you... Do you \
  have what it takes to become one of us, the @Rock Rats@?
  """
  var transmissionSounds: AVAudioPlayer!
  var incomingLabel: SKLabelNode!
  var introLabel: SKLabelNode!
  var goButton: Button!

  func initIntro() {
    let intro = SKNode()
    intro.name = "intro"
    intro.zPosition = LevelZs.info.rawValue
    addChild(intro)
    // It seems that numberOfLines needs to be set to something just to do the word
    // breaking on SKLabelNodes.  The value doesn't really matter though, and we'll
    // adjust the position of the node after computing sizes.
    incomingLabel = SKLabelNode(attributedText: makeAttributed(text: standBy, until: standBy.startIndex, attributes: attributes))
    incomingLabel.numberOfLines = 5
    incomingLabel.lineBreakMode = .byWordWrapping
    incomingLabel.preferredMaxLayoutWidth = 600
    incomingLabel.horizontalAlignmentMode = .center
    incomingLabel.verticalAlignmentMode = .center
    incomingLabel.position = CGPoint(x: gameFrame.midX, y: 0)
    intro.addChild(incomingLabel)
    //incomingLabel.isHidden = true
    introLabel = SKLabelNode(attributedText: makeAttributed(text: introduction, until: introduction.startIndex, attributes: attributes))
    introLabel.numberOfLines = 2
    introLabel.lineBreakMode = .byWordWrapping
    introLabel.preferredMaxLayoutWidth = 900
    introLabel.horizontalAlignmentMode = .center
    introLabel.verticalAlignmentMode = .center
    introLabel.position = CGPoint(x: gameFrame.midX, y: 0)
    intro.addChild(introLabel)
    introLabel.isHidden = true
    goButton = Button(forText: "Find Out", size: CGSize(width: 250, height: 50), fontName: "Kenney Future Narrow")
    goButton.position = CGPoint(x: fullFrame.midX, y: 0)
    goButton.action = { [unowned self] in self.toMenu() }
    intro.addChild(goButton)
    goButton.alpha = 0
    goButton.isHidden = true
    // Calculate vertical positions for layout
    let introFrame = introLabel.frame
    let spacerHeight = 1.25 * introLabel.fontSize
    let goFrame = goButton.calculateAccumulatedFrame()
    let totalHeight = introFrame.height + spacerHeight + goFrame.height
    let desiredTopY = gameFrame.maxY - 0.5 * (gameFrame.height - totalHeight)
    let desiredBottomY = gameFrame.minY + 0.5 * (gameFrame.height - totalHeight)
    // Put the top of the intro at desiredTopY
    introLabel.position = introLabel.position + CGVector(dx: 0, dy: desiredTopY - introFrame.maxY)
    print(introLabel.position)
    // Put the bottom of the button at desiredBottomY
    goButton.position = goButton.position + CGVector(dx: 0, dy: desiredBottomY - goFrame.minY)
    transmissionSounds = Globals.sounds.audioPlayerFor(.transmission)
    transmissionSounds.numberOfLoops = -1
  }

  func incoming() {
<<<<<<< HEAD
    transmissionSounds.volume = 1
    transmissionSounds.play()
    typeIn(text: self.standBy, at: self.standBy.startIndex, label: self.incomingLabel) {
=======
    incomingLabel.typeIn(text: standBy, at: standBy.startIndex, attributes: attributes,
                         sounds: transmissionSounds, typeInDelay: typeInDelay) {
>>>>>>> 13617597
      self.wait(for: 3) { self.header() }
    }
  }

  func header() {
<<<<<<< HEAD
    transmissionSounds.play()
    typeIn(text: self.messageHeader, at: self.messageHeader.startIndex, label: self.incomingLabel) {
=======
    incomingLabel.typeIn(text: messageHeader, at: messageHeader.startIndex, attributes: attributes,
                         sounds: transmissionSounds, typeInDelay: typeInDelay) {
>>>>>>> 13617597
      self.wait(for: 5) {
        self.incomingLabel.isHidden = true
        self.intro()
      }
    }
  }

  func intro() {
    introLabel.isHidden = false
<<<<<<< HEAD
    transmissionSounds.play()
    typeIn(text: self.introduction, at: self.introduction.startIndex, label: self.introLabel) {
=======
    introLabel.typeIn(text: introduction, at: introduction.startIndex, attributes: attributes,
                      sounds: transmissionSounds, typeInDelay: typeInDelay) {
>>>>>>> 13617597
      self.goButton.run(SKAction.sequence([SKAction.unhide(), SKAction.fadeIn(withDuration: 0.5)]))
    }
  }

  func toMenu() {
    wait(for: 0.25) { self.switchScene(to: Globals.menuScene, withDuration: 3) }
  }

<<<<<<< HEAD
  func typeIn(text: String, at index: String.Index, label: SKLabelNode, whenDone: (() -> Void)?) {
    if index < text.endIndex {
      // Probably it's not very efficient to regenerate the attributed text
      // constantly, but it's easy to understand and doesn't require too much mucking
      // with NSwhatevs...
      label.attributedText = makeAttributed(text: text, until: index)
      var delay = typeInDelay
      var muteAudio = false
      if index > text.startIndex && text[index] == " " {
        let previousChar = text[text.index(before: index)]
        if previousChar == "." || previousChar == ";" {
          delay = 50 * typeInDelay
          muteAudio = true
        } else if previousChar == "," {
          delay = 10 * typeInDelay
          muteAudio = true
        }
      } else if text[index] == "\n" {
        delay = 50 * typeInDelay
        muteAudio = true
      }
      if muteAudio {
        transmissionSounds.pause()
      }
      wait(for: delay) {
        if muteAudio {
          self.transmissionSounds.play()
        }
        self.typeIn(text: text, at: text.index(after: index), label: label, whenDone: whenDone)
      }
    } else {
      label.attributedText = makeAttributed(text: text, until: index)
      transmissionSounds.stop()
      whenDone?()
    }
  }

=======
>>>>>>> 13617597
  override func didMove(to view: SKView) {
    super.didMove(to: view)
    initSounds()
    wait(for: 1) {
      self.incoming()
    }
    logging("\(name!) finished didMove to view")
  }

  override func update(_ currentTime: TimeInterval) {
    super.update(currentTime)
  }

  required init(size: CGSize) {
    super.init(size: size)
    name = "introScene"
    initGameArea(limitAspectRatio: false)
    initIntro()
  }

  required init(coder aDecoder: NSCoder) {
    fatalError("init(coder:) has not been implemented by IntroScene")
  }
}<|MERGE_RESOLUTION|>--- conflicted
+++ resolved
@@ -85,26 +85,15 @@
   }
 
   func incoming() {
-<<<<<<< HEAD
-    transmissionSounds.volume = 1
-    transmissionSounds.play()
-    typeIn(text: self.standBy, at: self.standBy.startIndex, label: self.incomingLabel) {
-=======
     incomingLabel.typeIn(text: standBy, at: standBy.startIndex, attributes: attributes,
                          sounds: transmissionSounds, typeInDelay: typeInDelay) {
->>>>>>> 13617597
       self.wait(for: 3) { self.header() }
     }
   }
 
   func header() {
-<<<<<<< HEAD
-    transmissionSounds.play()
-    typeIn(text: self.messageHeader, at: self.messageHeader.startIndex, label: self.incomingLabel) {
-=======
     incomingLabel.typeIn(text: messageHeader, at: messageHeader.startIndex, attributes: attributes,
                          sounds: transmissionSounds, typeInDelay: typeInDelay) {
->>>>>>> 13617597
       self.wait(for: 5) {
         self.incomingLabel.isHidden = true
         self.intro()
@@ -114,13 +103,8 @@
 
   func intro() {
     introLabel.isHidden = false
-<<<<<<< HEAD
-    transmissionSounds.play()
-    typeIn(text: self.introduction, at: self.introduction.startIndex, label: self.introLabel) {
-=======
     introLabel.typeIn(text: introduction, at: introduction.startIndex, attributes: attributes,
                       sounds: transmissionSounds, typeInDelay: typeInDelay) {
->>>>>>> 13617597
       self.goButton.run(SKAction.sequence([SKAction.unhide(), SKAction.fadeIn(withDuration: 0.5)]))
     }
   }
@@ -129,46 +113,6 @@
     wait(for: 0.25) { self.switchScene(to: Globals.menuScene, withDuration: 3) }
   }
 
-<<<<<<< HEAD
-  func typeIn(text: String, at index: String.Index, label: SKLabelNode, whenDone: (() -> Void)?) {
-    if index < text.endIndex {
-      // Probably it's not very efficient to regenerate the attributed text
-      // constantly, but it's easy to understand and doesn't require too much mucking
-      // with NSwhatevs...
-      label.attributedText = makeAttributed(text: text, until: index)
-      var delay = typeInDelay
-      var muteAudio = false
-      if index > text.startIndex && text[index] == " " {
-        let previousChar = text[text.index(before: index)]
-        if previousChar == "." || previousChar == ";" {
-          delay = 50 * typeInDelay
-          muteAudio = true
-        } else if previousChar == "," {
-          delay = 10 * typeInDelay
-          muteAudio = true
-        }
-      } else if text[index] == "\n" {
-        delay = 50 * typeInDelay
-        muteAudio = true
-      }
-      if muteAudio {
-        transmissionSounds.pause()
-      }
-      wait(for: delay) {
-        if muteAudio {
-          self.transmissionSounds.play()
-        }
-        self.typeIn(text: text, at: text.index(after: index), label: label, whenDone: whenDone)
-      }
-    } else {
-      label.attributedText = makeAttributed(text: text, until: index)
-      transmissionSounds.stop()
-      whenDone?()
-    }
-  }
-
-=======
->>>>>>> 13617597
   override func didMove(to view: SKView) {
     super.didMove(to: view)
     initSounds()
