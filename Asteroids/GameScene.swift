//
//  GameScene.swift
//  Asteroids
//
//  Created by David Long on 9/13/19.
//  Copyright © 2019 David Long. All rights reserved.
//

import SpriteKit

struct SpecialScore {
  let score: Int
  let display: String
  let achievement: Achievement
}

let specialScores = [
  SpecialScore(score: 42, display: "Don't Panic", achievement: .dontPanic),
  SpecialScore(score: 404, display: "404: Not Found", achievement: .score404),
  SpecialScore(score: 612, display: "B-612", achievement: .littlePrince),
  SpecialScore(score: 1138, display: "3720 to 1", achievement: .whatAreTheOdds),
  SpecialScore(score: 1701, display: "NCC-1701", achievement: .keepOnTrekking),
  SpecialScore(score: 1984, display: "I'm watching you", achievement: .bigBrother),
  SpecialScore(score: 2001, display: "A Space Oddity", achievement: .spaceOddity),
]

class GameScene: GameTutorialScene {
  var scoreDisplay: SKLabelNode!
  var lastWarpInTime = 0.0
  var ufosToAvenge = 0
  var ufosKilledWithoutDying = 0
  var timesUFOsShot = 0
  var centralDisplay: SKLabelNode!
  var livesRemaining = 0
  var extraLivesAwarded = 0
  var gameOver = false

  override func setPositionsOfInfoItems() {
    super.setPositionsOfInfoItems()
    scoreDisplay.position = CGPoint(x: gameFrame.midX, y: gameFrame.maxY - 50)
    centralDisplay.position = CGPoint(x: gameFrame.midX, y: gameFrame.midY)
    logging("\(name!) positions display items")
    logging("scoreDisplay at \(scoreDisplay.position.x),\(scoreDisplay.position.y)")
    logging("centralDisplay at \(centralDisplay.position.x),\(centralDisplay.position.y)")
  }

  override func initInfo() {
    let moreInfo = SKNode()
    moreInfo.name = "moreInfo"
    moreInfo.zPosition = LevelZs.info.rawValue
    gameArea.addChild(moreInfo)
    scoreDisplay = SKLabelNode(fontNamed: "Kenney Future")
    scoreDisplay.fontSize = 50
    scoreDisplay.fontColor = AppColors.textColor
    scoreDisplay.text = "0"
    scoreDisplay.name = "score"
    moreInfo.addChild(scoreDisplay)
    centralDisplay = SKLabelNode(fontNamed: "Kenney Future")
    centralDisplay.fontSize = 100
    centralDisplay.fontColor = AppColors.highlightTextColor
    centralDisplay.text = ""
    centralDisplay.name = "centralDisplay"
    centralDisplay.isHidden = true
    centralDisplay.verticalAlignmentMode = .center
    moreInfo.addChild(centralDisplay)
    super.initInfo()
    //setPositionsOfInfoItems()
  }

  func initFutureShader() {
    let shaderSource = """
    float grayscale(vec2 coord, texture2d<float> texture) {
      vec4 color = texture2D(texture, coord);
      return 0.2 * color.r + 0.7 * color.g + 0.1 * color.b;
    }
    float edge_detect(vec2 coord, vec2 delta, texture2d<float> texture) {
      return abs(grayscale(coord + delta, texture) - grayscale(coord - delta, texture));
    }
    void main() {
      vec2 radius = 0.35 / a_size;
      float dx = radius.x;
      float dy = radius.y;
      float const invr2 = 0.707;
      float vedge = edge_detect(v_tex_coord, vec2(dx, 0.0), u_texture);
      float hedge = edge_detect(v_tex_coord, vec2(0.0, dy), u_texture);
      float d1edge = edge_detect(v_tex_coord, invr2 * vec2(dx, dy), u_texture);
      float d2edge = edge_detect(v_tex_coord, invr2 * vec2(dx, -dy), u_texture);
      float gray = hedge + vedge + d1edge + d2edge;
      gray = max(gray - 0.05, 0.0);
      gray *= 5.0;
      gray = min(gray, 1.0);
      gl_FragColor = vec4(gray, gray, gray, 0.0);
    }
    """
    let shader = SKShader(source: shaderSource)
    shader.attributes = [SKAttribute(name: "a_size", type: .vectorFloat2)]
    let pixelSize = vector_float2(Float(fullFrame.width), Float(fullFrame.height))
    setValue(SKAttributeValue(vectorFloat2: pixelSize), forAttribute: "a_size")
    self.shader = shader
  }

  func spawnWave() {
    if Globals.gameConfig.waveNumber() == 11 {
      reportAchievement(achievement: .spinalTap)
    }
    let numAsteroids = Globals.gameConfig.numAsteroids()
    for _ in 1...numAsteroids {
      spawnAsteroid(size: "huge")
    }
    spawnUFOs()
  }

  func nextWave() {
    Globals.gameConfig.nextWave()
    ufosToAvenge = 0
    ufosKilledWithoutDying = 0
    displayMessage("WAVE \(Globals.gameConfig.waveNumber())", forTime: 1.5) {
      self.spawnWave()
    }
  }

  override func asteroidRemoved() {
    if asteroids.isEmpty && !gameOver {
      Globals.sounds.normalHeartbeatRate()
      stopSpawningUFOs()
      // If the player dies from colliding with the last asteroid, then we have to
      // wait long enough for any of the player's remaining lasers to possibly hit a
      // UFO and score enough points for an extra life.  That wait is currently 4
      // seconds (see destroyPlayer).  If no points have been scored within 4 seconds
      // and the player is out of lives, then this action can be cancelled by
      // respawnOrGameOver.
      run(SKAction.sequence([SKAction.wait(forDuration: 4.1), SKAction.run { self.nextWave() }]), withKey: "spawnWave")
    }
  }

  func addToScore(_ amount: Int) {
    score += amount
    let extraLivesEarned = score / Globals.gameConfig.extraLifeScore
    if extraLivesEarned > extraLivesAwarded {
      updateLives(+1)
      Globals.sounds.soundEffect(.extraLife)
      extraLivesAwarded += 1
    }
    scoreDisplay.text = "\(score)"
    for special in specialScores {
      if score == special.score {
        // We don't display the special message immediately in case the player is in the
        // middle of blasting a bunch of stuff and will zoom past it.
        self.wait(for: 0.75) {
          if self.score == special.score {
            self.scoreDisplay.text = special.display
            // Then we wait a bit more to make sure they've had time to notice the message.
            self.wait(for: 1.5) {
              if self.score == special.score {
                reportAchievement(achievement: special.achievement)
              }
            }
          }
        }
      }
    }
  }

  func updateLives(_ amount: Int) {
    livesRemaining += amount
    livesDisplay.showLives(livesRemaining)
  }

  func displayMessage(_ message: String, forTime duration: Double, then action: (() -> Void)? = nil) {
    centralDisplay.text = message
    centralDisplay.setScale(0.0)
    centralDisplay.alpha = 1.0
    centralDisplay.isHidden = false
    let growAndFade = SKAction.sequence([
      SKAction.scale(to: 1.0, duration: 0.25),
      SKAction.wait(forDuration: duration),
      SKAction.fadeOut(withDuration: 0.5),
      SKAction.hide(),
      // This slight extra delay makes sure that the WAVE # is gone from the screen
      // before spawnWave is called.  Without this delay, in extreme cases (like 100
      // asteroids spawned) there would be a slight stutter with the ghost of the
      // message still displayed.
      SKAction.wait(forDuration: 0.25)
      ])
    if let action = action {
      centralDisplay.run(growAndFade, completion: action)
    } else {
      centralDisplay.run(growAndFade)
    }
  }

  func spawnPlayer(safeTime: CGFloat = Globals.gameConfig.safeTime) {
    var spawnPosition = CGPoint(x: gameFrame.midX, y: gameFrame.midY)
    var attemptsRemaining = 5
    while attemptsRemaining > 0 && !isSafe(point: spawnPosition, forDuration: safeTime) {
      let spawnRegion = gameFrame.insetBy(dx: 0.33 * gameFrame.width, dy: 0.33 * gameFrame.height)
      spawnPosition = CGPoint(x: .random(in: spawnRegion.minX...spawnRegion.maxX),
                              y: .random(in: spawnRegion.minY...spawnRegion.maxY))
      attemptsRemaining -= 1
    }
    if attemptsRemaining == 0 {
      // We didn't find a safe position so wait a bit and try again.  Be a little more
      // aggressive about what is considered safe.
      wait(for: 0.5) { self.spawnPlayer(safeTime: max(safeTime - 0.25, 0)) }
    } else {
      ufosToAvenge /= 2
      energyBar.fill()
      player.reset()
      player.warpIn(to: spawnPosition, atAngle: player.zRotation, addTo: playfield)
      Globals.sounds.soundEffect(.warpIn, at: spawnPosition)
      spawnUFOs()
      updateLives(-1)
    }
  }

<<<<<<< HEAD
  func fireLaser() {
    guard player.canShoot(), energyBar.useEnergy(3) else { return }
    let laser = Globals.spriteCache.findSprite(imageNamed: "lasersmall_green") { sprite in
      guard let texture = sprite.texture else { fatalError("Where is the laser texture?") }
      // Physics body is just a little circle at the front end of the laser, since
      // that's likely to be the first and only thing that will hit an object anyway.
      let ht = texture.size().height
      let body = SKPhysicsBody(circleOfRadius: 0.5 * ht,
                               center: CGPoint(x: 0.5 * (texture.size().width - ht), y: 0))
      body.allowsRotation = false
      body.linearDamping = 0
      body.categoryBitMask = ObjectCategories.playerShot.rawValue
      body.collisionBitMask = 0
      body.contactTestBitMask = setOf([.asteroid, .ufo])
      sprite.physicsBody = body
      sprite.zPosition = -1
    }
    laser.wait(for: 0.9) { self.removeLaser(laser) }
    playfield.addWithScaling(laser)
    player.shoot(laser: laser)
    Globals.sounds.soundEffect(.playerShot, at: player.position)
  }

  func removeLaser(_ laser: SKSpriteNode) {
    assert(laser.name == "lasersmall_green")
    laser.removeAllActions()
    recycleSprite(laser)
    player.laserDestroyed()
  }

  func setFutureFilter(enabled: Bool) {
    shouldEnableEffects = enabled && (shader != nil)
  }
  
  func hyperspaceJump() {
    guard player.canJump(), energyBar.useEnergy(40) else { return }
    let backToTheFuture = (score % 100 == 79)
    let effects = player.warpOut()
    playfield.addWithScaling(effects[0])
    playfield.addWithScaling(effects[1])
    Globals.sounds.soundEffect(.warpOut, at: player.position)
    let jumpRegion = gameFrame.insetBy(dx: 0.05 * gameFrame.width, dy: 0.05 * gameFrame.height)
    let jumpPosition = CGPoint(x: .random(in: jumpRegion.minX...jumpRegion.maxX),
                               y: .random(in: jumpRegion.minY...jumpRegion.maxY))
    wait(for: 1) {
      if backToTheFuture {
        self.setFutureFilter(enabled: true)
        self.player.setAppearance(to: .retro)
        reportAchievement(achievement: .backToTheFuture)
      } else {
        self.player.setAppearance(to: .modern)
        self.setFutureFilter(enabled: false)
      }
      Globals.sounds.soundEffect(.warpIn, at: jumpPosition)
      self.player.warpIn(to: jumpPosition, atAngle: .random(in: 0 ... 2 * .pi), addTo: self.playfield)
    }
  }

=======
>>>>>>> 4ff9aba5
  func asteroidPoints(_ asteroid: SKNode) -> Int {
    guard let name = asteroid.name else { fatalError("Asteroid should have a name") }
    if name.contains("small") { return 20 }
    if name.contains("med") { return 10 }
    if name.contains("big") { return 5 }
    assert(name.contains("huge"), "Asteroids should be small, med, big, or huge")
    return 2
  }

  func ufoPoints(_ ufo: SKNode) -> Int {
    guard let ufo = ufo as? UFO else { fatalError("The ufo doesn't have the UFO nature") }
    return ufo.isBig ? 20 : 100
  }

  func laserHit(laser: SKNode, asteroid: SKNode) {
    if !asteroid.requiredPhysicsBody().isOnScreen {
      reportAchievement(achievement: .quickFingers)
    }
    addToScore(asteroidPoints(asteroid))
    removeLaser(laser as! SKSpriteNode)
    splitAsteroid(asteroid as! SKSpriteNode)
  }

  func laserHit(laser: SKNode, ufo: SKNode) {
    ufosToAvenge += 1
    ufosKilledWithoutDying += 1
    if ufosKilledWithoutDying == 12 {
      reportAchievement(achievement: .armedAndDangerous)
    }
    if !ufo.requiredPhysicsBody().isOnScreen {
      reportAchievement(achievement: .hanShotFirst)
    }
    if laser.requiredPhysicsBody().hasWrapped {
      reportAchievement(achievement: .trickShot)
    }
    addToScore(ufoPoints(ufo))
    removeLaser(laser as! SKSpriteNode)
    destroyUFO(ufo as! UFO)
    // This resets the time to the next UFO so that it doesn't show up immediately,
    // but it's also not so long as the usual full duration like when the player is
    // destroyed or a new wave starts.
    spawnUFOs(relativeDuration: 0.5)
  }

  func maybeSpawnUFO() {
    guard player.parent != nil else { return }
    guard ufos.count < Globals.gameConfig.value(for: \.maxUFOs) else { return }
    spawnUFO(ufo: UFO(brothersKilled: ufosToAvenge))
    if ufos.count == 2 {
      reportAchievement(achievement: .doubleTrouble)
    }
  }

  func spawnUFOs(relativeDuration: Double = 1) {
    stopSpawningUFOs()  // Remove any existing scheduled spawn
    let meanTimeToNextUFO = relativeDuration * Globals.gameConfig.value(for: \.meanUFOTime)
    let delay = Double.random(in: 0.75 * meanTimeToNextUFO ... 1.25 * meanTimeToNextUFO)
    run(SKAction.sequence([SKAction.wait(forDuration: delay),
                           SKAction.run { self.maybeSpawnUFO(); self.spawnUFOs() }]),
        withKey: "spawnUFOs")
  }

  func stopSpawningUFOs() {
    removeAction(forKey: "spawnUFOs")
  }

  func respawnOrGameOver() {
    let delay = warpOutUFOs() + 1
    if livesRemaining > 0 {
      wait(for: delay) { self.spawnPlayer() }
    } else {
      gameOver = true
      Globals.sounds.stopHeartbeat()
      self.removeAction(forKey: "spawnWave")
      wait(for: delay) {
        Globals.sounds.soundEffect(.gameOver)
        Globals.userData.highScore = max(self.score, Globals.userData.highScore)
        self.displayMessage("GAME OVER", forTime: 4)
        self.wait(for: 6) { self.switchScene(to: Globals.menuScene) }
      }
    }
  }

  func destroyPlayer() {
    if Globals.lastUpdateTime - lastWarpInTime <= 0.1 {
      reportAchievement(achievement: .rightPlaceWrongTime)
    }
    ufosKilledWithoutDying = 0
    Globals.sounds.soundEffect(.playerExplosion, at: player.position)
    addExplosion(player.explode())
    stopSpawningUFOs()
    playfield.changeSpeed(to: 0.25)
    // Lasers live for a bit less than a second.  If the player fires and immediately
    // dies, then due to the slow-motion effect that can get stretched to a bit less
    // than 4 seconds.  If the player was going to hit anything to score some points
    // and gain a life, then it should have happened by the time respawnOrGameOver is
    // called.
    wait(for: 4) {
      self.playfield.changeSpeed(to: 1)
      self.respawnOrGameOver()
    }
  }

  func ufoLaserHit(laser: SKNode, player: SKNode) {
    if timesUFOsShot == 1 {
      reportAchievement(achievement: .redShirt)
    }
    if laser.requiredPhysicsBody().hasWrapped && !gameFrame.insetBy(dx: 200, dy: 200).contains(player.position) {
      reportAchievement(achievement: .itsATrap)
    }
    removeUFOLaser(laser as! SKSpriteNode)
    destroyPlayer()
  }

  func playerCollided(asteroid: SKNode) {
    addToScore(asteroidPoints(asteroid))
    splitAsteroid(asteroid as! SKSpriteNode)
    destroyPlayer()
  }

  func playerHitUFO(ufo: SKNode) {
    reportAchievement(achievement: .leeroyJenkins)
    addToScore(ufoPoints(ufo))
    destroyUFO(ufo as! UFO)
    destroyPlayer()
  }

  func didBegin(_ contact: SKPhysicsContact) {
    when(contact, isBetween: .playerShot, and: .asteroid) { laserHit(laser: $0, asteroid: $1) }
    when(contact, isBetween: .player, and: .asteroid) { playerCollided(asteroid: $1) }
    when(contact, isBetween: .playerShot, and: .ufo) { laserHit(laser: $0, ufo: $1) }
    when(contact, isBetween: .player, and: .ufo) { playerHitUFO(ufo: $1) }
    when(contact, isBetween: .ufoShot, and: .asteroid) { ufoLaserHit(laser: $0, asteroid: $1)}
    when(contact, isBetween: .ufo, and: .asteroid) { ufoCollided(ufo: $0, asteroid: $1) }
    when(contact, isBetween: .ufoShot, and: .player) { ufoLaserHit(laser: $0, player: $1)}
  }

  override func didMove(to view: SKView) {
    super.didMove(to: view)
    joystickTouch = nil
    fireOrWarpTouches.removeAll()
    removeAllAsteroids()
    initSounds()
    Globals.gameConfig = loadGameConfig(forMode: "normal")
    Globals.gameConfig.currentWaveNumber = 0
    score = 0
    addToScore(0)
    lastWarpInTime = 0
    timesUFOsShot = 0
    livesRemaining = Globals.gameConfig.initialLives
    extraLivesAwarded = 0
    updateLives(0)
    gameOver = false
    energyBar.fill()
    replenishEnergy()
    wait(for: 1) {
      Globals.sounds.startHearbeat()
      self.nextWave()
      self.wait(for: 3) { self.spawnPlayer() }
    }
    logging("\(name!) finished didMove to view")
  }

  override func update(_ currentTime: TimeInterval) {
    super.update(currentTime)
    if player.parent == nil {
      lastWarpInTime = currentTime
    }
    ufos.forEach {
      $0.fly(player: player, playfield: playfield) {
        (angle, position, speed) in self.fireUFOLaser(angle: angle, position: position, speed: speed)
        timesUFOsShot += 1
      }
    }
    player.fly()
    playfield.wrapCoordinates()
    Globals.sounds.adjustPositionalEffects()
  }

  required init(size: CGSize) {
    super.init(size: size)
    name = "gameScene"
    initFutureShader()
    player = Ship(color: "blue", getJoystickDirection: { [unowned self] in return self.joystickDirection })
    physicsWorld.contactDelegate = self
  }

  required init(coder aDecoder: NSCoder) {
    fatalError("init(coder:) has not been implemented by GameScene")
  }
}<|MERGE_RESOLUTION|>--- conflicted
+++ resolved
@@ -213,7 +213,6 @@
     }
   }
 
-<<<<<<< HEAD
   func fireLaser() {
     guard player.canShoot(), energyBar.useEnergy(3) else { return }
     let laser = Globals.spriteCache.findSprite(imageNamed: "lasersmall_green") { sprite in
@@ -272,8 +271,6 @@
     }
   }
 
-=======
->>>>>>> 4ff9aba5
   func asteroidPoints(_ asteroid: SKNode) -> Int {
     guard let name = asteroid.name else { fatalError("Asteroid should have a name") }
     if name.contains("small") { return 20 }
