--- conflicted
+++ resolved
@@ -385,14 +385,8 @@
     playfield.addWithScaling(laser)
     laser.position = position
     laser.zRotation = angle
-<<<<<<< HEAD
-    guard let body = laser.physicsBody else { fatalError("Laser has no physics body") }
-    body.velocity = CGVector(angle: angle).scale(by: speed)
+    laser.requiredPhysicsBody().velocity = CGVector(angle: angle).scale(by: speed)
     sounds.soundEffect(.ufoShot, at: position)
-=======
-    laser.requiredPhysicsBody().velocity = CGVector(angle: angle).scale(by: speed)
-    sounds.soundEffect(.ufoShot)
->>>>>>> 9eb2b597
   }
   
   func removeUFOLaser(_ laser: SKSpriteNode) {
