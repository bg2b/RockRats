//
//  GameScene.swift
//  Asteroids
//
//  Created by David Long on 9/13/19.
//  Copyright © 2019 David Long. All rights reserved.
//

import SpriteKit

class GameScene: BasicScene {
  var player: Ship!
  var score = 0
  var scoreDisplay: SKLabelNode!
  var lastWarpInTime = 0.0
  var ufosToAvenge = 0
  var ufosKilledWithoutDying = 0
  var timesUFOsShot = 0
  var centralDisplay: SKLabelNode!
  var livesRemaining = 0
  var extraLivesAwarded = 0
  var livesDisplay: LivesDisplay!
  var energyBar: EnergyBar!
  var gameOver = false
  var joystickLocation = CGPoint.zero
  var joystickDirection = CGVector.zero
  var joystickTouch: UITouch? = nil
  var fireOrWarpTouches = [UITouch: CGPoint]()

  func initControls() {
    isUserInteractionEnabled = true
  }
  
  override func touchesBegan(_ touches: Set<UITouch>, with event: UIEvent?) {
    for touch in touches {
      let location = touch.location(in: self)
      if location.x > fullFrame.midX {
        fireOrWarpTouches[touch] = location
      } else if joystickTouch == nil {
        joystickLocation = location
        joystickTouch = touch
      }
    }
  }
  
  override func touchesMoved(_ touches: Set<UITouch>, with event: UIEvent?) {
    for touch in touches {
      guard touch == joystickTouch else { continue }
      let location = touch.location(in: self)
      let delta = (location - joystickLocation).rotate(by: -.pi / 2)
      let offset = delta.norm2()
      joystickDirection = delta.scale(by: min(offset / (0.5 * 100), 1.0) / offset)
    }
  }
  
  override func touchesEnded(_ touches: Set<UITouch>, with event: UIEvent?) {
    for touch in touches {
      if touch == joystickTouch {
        joystickDirection = .zero
        joystickTouch = nil
      } else {
        guard let startLocation = fireOrWarpTouches.removeValue(forKey: touch) else { continue }
        let location = touch.location(in: self)
        if (location - startLocation).norm2() > 100 {
          hyperspaceJump()
        } else {
          fireLaser()
        }
      }
    }
  }
  
  override func touchesCancelled(_ touches: Set<UITouch>, with event: UIEvent?) {
    touchesEnded(touches, with: event)
  }

  func setPositionsOfInfoItems() {
    scoreDisplay.position = CGPoint(x: gameFrame.midX, y: gameFrame.maxY - 50)
    centralDisplay.position = CGPoint(x: gameFrame.midX, y: gameFrame.midY)
    livesDisplay.position = CGPoint(x: gameFrame.minX + 20, y: gameFrame.maxY - 20)
    energyBar.position = CGPoint(x: gameFrame.maxX - 20, y: gameFrame.maxY - 20)
    logging("\(name!) positions display items")
    logging("scoreDisplay at \(scoreDisplay.position.x),\(scoreDisplay.position.y)")
    logging("centralDisplay at \(centralDisplay.position.x),\(centralDisplay.position.y)")
    logging("livesDisplay at \(livesDisplay.position.x),\(livesDisplay.position.y)")
    logging("energyBar at \(energyBar.position.x),\(energyBar.position.y)")
  }

  override func setPositionsForSafeArea() {
    super.setPositionsForSafeArea()
    let midX = 0.5 * (safeAreaLeft - safeAreaRight)
    logging("\(name!) repositions gameArea to \(midX),0 for new safe area")
    gameArea.position = CGPoint(x: midX, y: 0)
    setPositionsOfInfoItems()
  }

  func initInfo() {
    let info = SKNode()
    info.name = "info"
    info.zPosition = LevelZs.info.rawValue
    gameArea.addChild(info)
    scoreDisplay = SKLabelNode(fontNamed: "Kenney Future")
    scoreDisplay.fontSize = 50
    scoreDisplay.fontColor = AppColors.textColor
    scoreDisplay.text = "0"
    scoreDisplay.name = "score"
    info.addChild(scoreDisplay)
    centralDisplay = SKLabelNode(fontNamed: "Kenney Future")
    centralDisplay.fontSize = 100
    centralDisplay.fontColor = AppColors.highlightTextColor
    centralDisplay.text = ""
    centralDisplay.name = "centralDisplay"
    centralDisplay.isHidden = true
    centralDisplay.verticalAlignmentMode = .center
    info.addChild(centralDisplay)
    livesDisplay = LivesDisplay(extraColor: AppColors.textColor)
    info.addChild(livesDisplay)
    energyBar = EnergyBar(maxLength: 20)
    info.addChild(energyBar)
    setPositionsOfInfoItems()
  }

  func initFutureShader() {
    let shaderSource = """
    float grayscale(vec2 coord, texture2d<float> texture) {
      vec4 color = texture2D(texture, coord);
      return 0.2 * color.r + 0.7 * color.g + 0.1 * color.b;
    }
    float edge_detect(vec2 coord, vec2 delta, texture2d<float> texture) {
      return abs(grayscale(coord + delta, texture) - grayscale(coord - delta, texture));
    }
    void main() {
      vec2 radius = 0.35 / a_size;
      float dx = radius.x;
      float dy = radius.y;
      float const invr2 = 0.707;
      float vedge = edge_detect(v_tex_coord, vec2(dx, 0.0), u_texture);
      float hedge = edge_detect(v_tex_coord, vec2(0.0, dy), u_texture);
      float d1edge = edge_detect(v_tex_coord, invr2 * vec2(dx, dy), u_texture);
      float d2edge = edge_detect(v_tex_coord, invr2 * vec2(dx, -dy), u_texture);
      float gray = hedge + vedge + d1edge + d2edge;
      gray = max(gray - 0.05, 0.0);
      gray *= 5.0;
      gray = min(gray, 1.0);
      gl_FragColor = vec4(gray, gray, gray, 0.0);
    }
    """
    let shader = SKShader(source: shaderSource)
    shader.attributes = [SKAttribute(name: "a_size", type: .vectorFloat2)]
    let pixelSize = vector_float2(Float(fullFrame.width), Float(fullFrame.height))
    setValue(SKAttributeValue(vectorFloat2: pixelSize), forAttribute: "a_size")
    self.shader = shader
  }

  func spawnWave() {
    if Globals.gameConfig.waveNumber() == 11 {
      reportAchievement(achievement: .spinalTap)
    }
    let numAsteroids = Globals.gameConfig.numAsteroids()
    for _ in 1...numAsteroids {
      spawnAsteroid(size: "huge")
    }
    spawnUFOs()
  }

  func nextWave() {
    Globals.gameConfig.nextWave()
    ufosToAvenge = 0
    ufosKilledWithoutDying = 0
    displayMessage("WAVE \(Globals.gameConfig.waveNumber())", forTime: 1.5) {
      self.spawnWave()
    }
  }

  override func asteroidRemoved() {
    if asteroids.isEmpty && !gameOver {
      Globals.sounds.normalHeartbeatRate()
      stopSpawningUFOs()
      // If the player dies from colliding with the last asteroid, then we have to
      // wait long enough for any of the player's remaining lasers to possibly hit a
      // UFO and score enough points for an extra life.  That wait is currently 4
      // seconds (see destroyPlayer).  If no points have been scored within 4 seconds
      // and the player is out of lives, then this action can be cancelled by
      // respawnOrGameOver.
      run(SKAction.sequence([SKAction.wait(forDuration: 4.1), SKAction.run { self.nextWave() }]), withKey: "spawnWave")
    }
  }

  func addToScore(_ amount: Int) {
    score += amount
    let extraLivesEarned = score / Globals.gameConfig.extraLifeScore
    if extraLivesEarned > extraLivesAwarded {
      updateLives(+1)
      Globals.sounds.soundEffect(.extraLife)
      extraLivesAwarded += 1
    }
    scoreDisplay.text = "\(score)"
    if score == 404 {
      wait(for: 1.5) {
        if self.score == 404 {
          self.scoreDisplay.text = "\(self.score): Not Found"
          reportAchievement(achievement: .score404)
        }
      }
    }
  }

  func updateLives(_ amount: Int) {
    livesRemaining += amount
    livesDisplay.showLives(livesRemaining)
  }

  func displayMessage(_ message: String, forTime duration: Double, then action: (() -> Void)? = nil) {
    centralDisplay.text = message
    centralDisplay.setScale(0.0)
    centralDisplay.alpha = 1.0
    centralDisplay.isHidden = false
    let growAndFade = SKAction.sequence([
      SKAction.scale(to: 1.0, duration: 0.25),
      SKAction.wait(forDuration: duration),
      SKAction.fadeOut(withDuration: 0.5),
      SKAction.hide(),
      // This slight extra delay makes sure that the WAVE # is gone from the screen
      // before spawnWave is called.  Without this delay, in extreme cases (like 100
      // asteroids spawned) there would be a slight stutter with the ghost of the
      // message still displayed.
      SKAction.wait(forDuration: 0.25)
      ])
    if let action = action {
      centralDisplay.run(growAndFade, completion: action)
    } else {
      centralDisplay.run(growAndFade)
    }
  }

  func isSafe(point: CGPoint, pathStart: CGPoint, pathEnd: CGPoint, clearance: CGFloat) -> Bool {
    // Generate "image" points in wrapped positions and make sure that all clear
    // the segment.  This seems easier than trying to simulate the wrapping of the
    // segment.
    var dxs = [CGFloat(0)]
    if pathEnd.x < gameFrame.minX { dxs.append(-gameFrame.width) }
    if pathEnd.x > gameFrame.maxX { dxs.append(gameFrame.width) }
    var dys = [CGFloat(0)]
    if pathEnd.y < gameFrame.minY { dys.append(-gameFrame.height) }
    if pathEnd.y > gameFrame.maxY { dys.append(gameFrame.height) }
    for dx in dxs {
      for dy in dys {
        let p = CGPoint(x: point.x + dx, y: point.y + dy)
        if distanceBetween(point: p, segment: (pathStart, pathEnd)) < clearance {
          return false
        }
      }
    }
    return true
  }

  func isSafe(point: CGPoint, forDuration time: CGFloat) -> Bool {
    if time > 0 {
      for asteroid in asteroids {
        // Don't check safety for spawning asteroids!  They're off the screen, so the
        // image ship method we use for safety could wind up thinking that the center
        // of the screen isn't safe.
        guard asteroid.requiredPhysicsBody().isOnScreen else { continue }
        let asteroidRadius = 0.5 * asteroid.texture!.size().diagonal()
        let playerRadius = 0.5 * player.shipTexture.size().diagonal()
        let pathStart = asteroid.position
        let pathEnd = asteroid.position + asteroid.physicsBody!.velocity.scale(by: time)
        if !isSafe(point: point, pathStart: pathStart, pathEnd: pathEnd, clearance: asteroidRadius + playerRadius) {
          return false
        }
      }
    }
    return true
  }

  func spawnPlayer(safeTime: CGFloat = Globals.gameConfig.safeTime) {
    var spawnPosition = CGPoint(x: gameFrame.midX, y: gameFrame.midY)
    var attemptsRemaining = 5
    while attemptsRemaining > 0 && !isSafe(point: spawnPosition, forDuration: safeTime) {
      let spawnRegion = gameFrame.insetBy(dx: 0.33 * gameFrame.width, dy: 0.33 * gameFrame.height)
      spawnPosition = CGPoint(x: .random(in: spawnRegion.minX...spawnRegion.maxX),
                              y: .random(in: spawnRegion.minY...spawnRegion.maxY))
      attemptsRemaining -= 1
    }
    if attemptsRemaining == 0 {
      // We didn't find a safe position so wait a bit and try again.  Be a little more
      // aggressive about what is considered safe.
      wait(for: 0.5) { self.spawnPlayer(safeTime: max(safeTime - 0.25, 0)) }
    } else {
      ufosToAvenge /= 2
<<<<<<< HEAD
      enableHyperspaceJump()
=======
      energyBar.fill()
      Globals.sounds.soundEffect(.warpIn)
>>>>>>> f0ec3701
      player.reset()
      player.warpIn(to: spawnPosition, atAngle: player.zRotation, addTo: playfield)
      Globals.sounds.soundEffect(.warpIn, at: spawnPosition)
      spawnUFOs()
      updateLives(-1)
    }
  }

  func fireLaser() {
    guard player.canShoot(), energyBar.useEnergy(3) else { return }
    let laser = Globals.spriteCache.findSprite(imageNamed: "lasersmall_green") { sprite in
      guard let texture = sprite.texture else { fatalError("Where is the laser texture?") }
      // Physics body is just a little circle at the front end of the laser, since
      // that's likely to be the first and only thing that will hit an object anyway.
      let ht = texture.size().height
      let body = SKPhysicsBody(circleOfRadius: 0.5 * ht,
                               center: CGPoint(x: 0.5 * (texture.size().width - ht), y: 0))
      body.allowsRotation = false
      body.linearDamping = 0
      body.categoryBitMask = ObjectCategories.playerShot.rawValue
      body.collisionBitMask = 0
      body.contactTestBitMask = setOf([.asteroid, .ufo])
      sprite.physicsBody = body
      sprite.zPosition = -1
    }
    laser.wait(for: 0.9) { self.removeLaser(laser) }
    playfield.addWithScaling(laser)
    player.shoot(laser: laser)
    Globals.sounds.soundEffect(.playerShot, at: player.position)
  }

  func removeLaser(_ laser: SKSpriteNode) {
    assert(laser.name == "lasersmall_green")
    laser.removeAllActions()
    recycleSprite(laser)
    player.laserDestroyed()
  }

  func setFutureFilter(enabled: Bool) {
    shouldEnableEffects = enabled && (shader != nil)
  }
  
  func hyperspaceJump() {
    guard player.canJump(), energyBar.useEnergy(40) else { return }
    let backToTheFuture = (score % 100 == 79)
    let effects = player.warpOut()
    playfield.addWithScaling(effects[0])
    playfield.addWithScaling(effects[1])
    Globals.sounds.soundEffect(.warpOut, at: player.position)
    let jumpRegion = gameFrame.insetBy(dx: 0.05 * gameFrame.width, dy: 0.05 * gameFrame.height)
    let jumpPosition = CGPoint(x: .random(in: jumpRegion.minX...jumpRegion.maxX),
                               y: .random(in: jumpRegion.minY...jumpRegion.maxY))
    wait(for: 1) {
      if backToTheFuture {
        self.setFutureFilter(enabled: true)
        self.player.setAppearance(to: .retro)
        reportAchievement(achievement: .backToTheFuture)
      } else {
        self.player.setAppearance(to: .modern)
        self.setFutureFilter(enabled: false)
      }
      Globals.sounds.soundEffect(.warpIn, at: jumpPosition)
      self.player.warpIn(to: jumpPosition, atAngle: .random(in: 0 ... 2 * .pi), addTo: self.playfield)
    }
  }

  func asteroidPoints(_ asteroid: SKNode) -> Int {
    guard let name = asteroid.name else { fatalError("Asteroid should have a name") }
    if name.contains("small") { return 20 }
    if name.contains("med") { return 10 }
    if name.contains("big") { return 5 }
    assert(name.contains("huge"), "Asteroids should be small, med, big, or huge")
    return 2
  }

  func ufoPoints(_ ufo: SKNode) -> Int {
    guard let ufo = ufo as? UFO else { fatalError("The ufo doesn't have the UFO nature") }
    return ufo.isBig ? 20 : 100
  }

  func laserHit(laser: SKNode, asteroid: SKNode) {
    if !asteroid.requiredPhysicsBody().isOnScreen {
      reportAchievement(achievement: .quickFingers)
    }
    addToScore(asteroidPoints(asteroid))
    removeLaser(laser as! SKSpriteNode)
    splitAsteroid(asteroid as! SKSpriteNode)
  }

  func laserHit(laser: SKNode, ufo: SKNode) {
    ufosToAvenge += 1
    ufosKilledWithoutDying += 1
    if ufosKilledWithoutDying == 12 {
      reportAchievement(achievement: .armedAndDangerous)
    }
    if !ufo.requiredPhysicsBody().isOnScreen {
      reportAchievement(achievement: .hanShotFirst)
    }
    addToScore(ufoPoints(ufo))
    removeLaser(laser as! SKSpriteNode)
    destroyUFO(ufo as! UFO)
    // This resets the time to the next UFO so that it doesn't show up immediately,
    // but it's also not so long as the usual full duration like when the player is
    // destroyed or a new wave starts.
    spawnUFOs(relativeDuration: 0.5)
  }

  func maybeSpawnUFO() {
    guard player.parent != nil else { return }
    guard ufos.count < Globals.gameConfig.value(for: \.maxUFOs) else { return }
    spawnUFO(ufo: UFO(brothersKilled: ufosToAvenge))
    if ufos.count == 2 {
      reportAchievement(achievement: .doubleTrouble)
    }
  }

  func spawnUFOs(relativeDuration: Double = 1) {
    stopSpawningUFOs()  // Remove any existing scheduled spawn
    let meanTimeToNextUFO = relativeDuration * Globals.gameConfig.value(for: \.meanUFOTime)
    let delay = Double.random(in: 0.75 * meanTimeToNextUFO ... 1.25 * meanTimeToNextUFO)
    run(SKAction.sequence([SKAction.wait(forDuration: delay),
                           SKAction.run { self.maybeSpawnUFO(); self.spawnUFOs() }]),
        withKey: "spawnUFOs")
  }

  func stopSpawningUFOs() {
    removeAction(forKey: "spawnUFOs")
  }

  func respawnOrGameOver() {
    let delay = warpOutUFOs() + 1
    if livesRemaining > 0 {
      wait(for: delay) { self.spawnPlayer() }
    } else {
      gameOver = true
      Globals.sounds.stopHeartbeat()
      self.removeAction(forKey: "spawnWave")
      wait(for: delay) {
        Globals.sounds.soundEffect(.gameOver)
        self.displayMessage("GAME OVER", forTime: 4)
        self.wait(for: 6) { self.switchScene(to: Globals.menuScene) }
      }
    }
  }

  func replenishEnergy() {
    if player.parent != nil {
      energyBar.addToLevel(5)
    }
    wait(for: 0.5) { self.replenishEnergy() }
  }

  func destroyPlayer() {
    if Globals.lastUpdateTime - lastWarpInTime <= 0.1 {
      reportAchievement(achievement: .rightPlaceWrongTime)
    }
    ufosKilledWithoutDying = 0
    Globals.sounds.soundEffect(.playerExplosion, at: player.position)
    addExplosion(player.explode())
    stopSpawningUFOs()
    playfield.changeSpeed(to: 0.25)
    // Lasers live for a bit less than a second.  If the player fires and immediately
    // dies, then due to the slow-motion effect that can get stretched to a bit less
    // than 4 seconds.  If the player was going to hit anything to score some points
    // and gain a life, then it should have happened by the time respawnOrGameOver is
    // called.
    wait(for: 4) {
      self.playfield.changeSpeed(to: 1)
      self.respawnOrGameOver()
    }
  }

  func ufoLaserHit(laser: SKNode, player: SKNode) {
    if timesUFOsShot == 1 {
      reportAchievement(achievement: .redShirt)
    }
    removeUFOLaser(laser as! SKSpriteNode)
    destroyPlayer()
  }

  func playerCollided(asteroid: SKNode) {
    addToScore(asteroidPoints(asteroid))
    splitAsteroid(asteroid as! SKSpriteNode)
    destroyPlayer()
  }

  func playerHitUFO(ufo: SKNode) {
    reportAchievement(achievement: .leeroyJenkins)
    addToScore(ufoPoints(ufo))
    destroyUFO(ufo as! UFO)
    destroyPlayer()
  }

  func didBegin(_ contact: SKPhysicsContact) {
    when(contact, isBetween: .playerShot, and: .asteroid) { laserHit(laser: $0, asteroid: $1) }
    when(contact, isBetween: .player, and: .asteroid) { playerCollided(asteroid: $1) }
    when(contact, isBetween: .playerShot, and: .ufo) { laserHit(laser: $0, ufo: $1) }
    when(contact, isBetween: .player, and: .ufo) { playerHitUFO(ufo: $1) }
    when(contact, isBetween: .ufoShot, and: .asteroid) { ufoLaserHit(laser: $0, asteroid: $1)}
    when(contact, isBetween: .ufo, and: .asteroid) { ufoCollided(ufo: $0, asteroid: $1) }
    when(contact, isBetween: .ufoShot, and: .player) { ufoLaserHit(laser: $0, player: $1)}
  }

  override func didMove(to view: SKView) {
    super.didMove(to: view)
    joystickTouch = nil
    fireOrWarpTouches.removeAll()
    removeAllAsteroids()
    initSounds()
    Globals.gameConfig = loadGameConfig(forMode: "normal")
    Globals.gameConfig.currentWaveNumber = 0
    score = 0
    addToScore(0)
    lastWarpInTime = 0
    timesUFOsShot = 0
    livesRemaining = Globals.gameConfig.initialLives
    extraLivesAwarded = 0
    updateLives(0)
    gameOver = false
    energyBar.fill()
    replenishEnergy()
    wait(for: 1) {
      Globals.sounds.startHearbeat()
      self.nextWave()
      self.wait(for: 3) { self.spawnPlayer() }
    }
    logging("\(name!) finished didMove to view")
  }

  override func update(_ currentTime: TimeInterval) {
    super.update(currentTime)
    if player.parent == nil {
      lastWarpInTime = currentTime
    }
    ufos.forEach {
      $0.fly(player: player, playfield: playfield) {
        (angle, position, speed) in self.fireUFOLaser(angle: angle, position: position, speed: speed)
        timesUFOsShot += 1
      }
    }
    player.fly()
    playfield.wrapCoordinates()
    Globals.sounds.adjustPositionalEffects()
  }

  required init(size: CGSize) {
    super.init(size: size)
    name = "gameScene"
    initGameArea(limitAspectRatio: true)
    initInfo()
    initControls()
    initFutureShader()
    player = Ship(color: "blue", getJoystickDirection: { [unowned self] in return self.joystickDirection })
    physicsWorld.contactDelegate = self
  }

  required init(coder aDecoder: NSCoder) {
    fatalError("init(coder:) has not been implemented by GameScene")
  }
}<|MERGE_RESOLUTION|>--- conflicted
+++ resolved
@@ -288,12 +288,7 @@
       wait(for: 0.5) { self.spawnPlayer(safeTime: max(safeTime - 0.25, 0)) }
     } else {
       ufosToAvenge /= 2
-<<<<<<< HEAD
-      enableHyperspaceJump()
-=======
       energyBar.fill()
-      Globals.sounds.soundEffect(.warpIn)
->>>>>>> f0ec3701
       player.reset()
       player.warpIn(to: spawnPosition, atAngle: player.zRotation, addTo: playfield)
       Globals.sounds.soundEffect(.warpIn, at: spawnPosition)
