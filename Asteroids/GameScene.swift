//
//  GameScene.swift
//  Asteroids
//
//  Created by David Long on 9/13/19.
//  Copyright © 2019 David Long. All rights reserved.
//

import SpriteKit

class GameScene: BasicScene {
  var player: Ship!
  var score = 0
  var scoreDisplay: SKLabelNode!
  var joystick: Joystick!
  var fireButton: Button!
  var hyperspaceButton: Button!
  var lastJumpTime = 0.0
  var lastWarpInTime = 0.0
  var ufosToAvenge = 0
  var ufosKilledWithoutDying = 0
  var timesUFOsShot = 0
  var centralDisplay: SKLabelNode!
  var livesRemaining = 0
  var extraLivesAwarded = 0
  var livesDisplay: LivesDisplay!
  var gameOver = false

  func initControls() {
    let controls = SKNode()
    controls.name = "controls"
    controls.zPosition = LevelZs.controls.rawValue
    addChild(controls)
    let controlSize = (tabletFormat ? CGFloat(100) : 0.6 * 0.5 * (size.width - gameFrame.width))
    let controlFill: UIColor = UIColor(white: 0.33, alpha: 0.33)
    joystick = Joystick(size: controlSize, borderColor: .lightGray, fillColor: controlFill,
                        texture: Globals.textureCache.findTexture(imageNamed: "ship_blue"))
    joystick.zRotation = .pi / 2
    controls.addChild(joystick)
    fireButton = Button(circleOfSize: controlSize, borderColor: .lightGray, fillColor: controlFill,
                        texture: Globals.textureCache.findTexture(imageNamed: "laserbig_green"))
    fireButton.zRotation = .pi / 2
    fireButton.action = { [unowned self] in self.fireLaser() }
<<<<<<< HEAD
    //controls.addChild(fireButton)
    hyperspaceButton = Button(size: controlSize, borderColor: .lightGray, fillColor: controlFill,
=======
    controls.addChild(fireButton)
    hyperspaceButton = Button(circleOfSize: controlSize, borderColor: .lightGray, fillColor: controlFill,
>>>>>>> c6f80b9e
                              texture: Globals.textureCache.findTexture(imageNamed: "warpedship_blue"))
    hyperspaceButton.zRotation = .pi / 2
    hyperspaceButton.action = { [unowned self] in self.hyperspaceJump() }
    //controls.addChild(hyperspaceButton)
    enableHyperspaceJump()
    let invisiButton = InvisiButtons(size: CGSize(width: 1.5 * controlSize, height: 3 * controlSize), actions: [
    { [unowned self] in self.fireLaser() },
    { [unowned self] in self.hyperspaceJump() }
    ])
    invisiButton.position = CGPoint(x: fullFrame.maxX - 0.5 * invisiButton.size.width, y: fullFrame.minY + 0.5 * invisiButton.size.height)
    addChild(invisiButton)
    if tabletFormat {
      let offset = controlSize
      joystick.position = CGPoint(x: fullFrame.minX + offset, y: fullFrame.minY + offset)
      fireButton.position = CGPoint(x: fullFrame.maxX - offset, y: fullFrame.minY + offset)
      hyperspaceButton.position = CGPoint(x: fullFrame.maxX - offset, y: fullFrame.minY + 2.25 * offset)
    } else {
      let xOffset = 0.5 * 0.5 * (fullFrame.width - gameFrame.width)
      let yOffset = 1.25 * controlSize
      joystick.position = CGPoint(x: fullFrame.minX + xOffset, y: fullFrame.midY - 0.5 * yOffset)
      fireButton.position = CGPoint(x: fullFrame.maxX - xOffset, y: fullFrame.midY - 0.5 * yOffset)
      hyperspaceButton.position = CGPoint(x: fullFrame.maxX - xOffset, y: fullFrame.midY + 0.5 * yOffset)
      setPositionsForSafeArea()
    }
  }

  override func setPositionsForSafeArea() {
    super.setPositionsForSafeArea()
    guard let _ = joystick, !tabletFormat else { return }
    // Because of the shape of our controls, we don't need the full safe areas
    let left = 0.67 * safeAreaLeft
    let right = 0.67 * safeAreaRight
    // Normal midX is 0.  If the left safe area is bigger than the right, then we
    // want to push midX in the positive direction.
    let midX = 0.5 * (left - right)
    gameArea.position = CGPoint(x: midX, y: 0)
    let gameAreaLeft = midX - 0.5 * gameFrame.width
    // Middle of space between edge of left safe area and left edge of playing area
    let leftAlleyMidX = 0.5 * ((-0.5 * size.width + left) + gameAreaLeft)
    joystick.position = CGPoint(x: leftAlleyMidX, y: joystick.position.y)
    // Middle of space between edge of right safe area and right edge of playing area
    let gameAreaRight = midX + 0.5 * gameFrame.width
    let rightAlleyMidX = 0.5 * (gameAreaRight + (0.5 * size.width - right))
    fireButton.position = CGPoint(x: rightAlleyMidX, y: fireButton.position.y)
    hyperspaceButton.position = CGPoint(x: rightAlleyMidX, y: hyperspaceButton.position.y)
  }

  func initInfo() {
    let info = SKNode()
    info.name = "info"
    info.zPosition = LevelZs.info.rawValue
    gameArea.addChild(info)
    scoreDisplay = SKLabelNode(fontNamed: "Kenney Future")
    scoreDisplay.fontSize = 50
    scoreDisplay.fontColor = textColor
    scoreDisplay.text = "0"
    scoreDisplay.name = "score"
    scoreDisplay.position = CGPoint(x: gameFrame.midX, y: gameFrame.maxY - 50)
    info.addChild(scoreDisplay)
    centralDisplay = SKLabelNode(fontNamed: "Kenney Future")
    centralDisplay.fontSize = 100
    centralDisplay.fontColor = highlightTextColor
    centralDisplay.text = ""
    centralDisplay.name = "centralDisplay"
    centralDisplay.isHidden = true
    centralDisplay.verticalAlignmentMode = .center
    centralDisplay.position = CGPoint(x: gameFrame.midX, y: gameFrame.midY)
    info.addChild(centralDisplay)
    livesDisplay = LivesDisplay(extraColor: textColor)
    livesDisplay.position = CGPoint(x: gameFrame.minX + 20, y: gameFrame.maxY - 20)
    info.addChild(livesDisplay)
  }

  func initFutureShader() {
    let shaderSource = """
    float grayscale(vec2 coord, texture2d<float> texture) {
      vec4 color = texture2D(texture, coord);
      return 0.2 * color.r + 0.7 * color.g + 0.1 * color.b;
    }
    float edge_detect(vec2 coord, vec2 delta, texture2d<float> texture) {
      return abs(grayscale(coord + delta, texture) - grayscale(coord - delta, texture));
    }
    void main() {
      vec2 radius = 0.35 / a_size;
      float dx = radius.x;
      float dy = radius.y;
      float const invr2 = 0.707;
      float vedge = edge_detect(v_tex_coord, vec2(dx, 0.0), u_texture);
      float hedge = edge_detect(v_tex_coord, vec2(0.0, dy), u_texture);
      float d1edge = edge_detect(v_tex_coord, invr2 * vec2(dx, dy), u_texture);
      float d2edge = edge_detect(v_tex_coord, invr2 * vec2(dx, -dy), u_texture);
      float gray = hedge + vedge + d1edge + d2edge;
      gray = max(gray - 0.05, 0.0);
      gray *= 5.0;
      gray = min(gray, 1.0);
      gl_FragColor = vec4(gray, gray, gray, 0.0);
    }
    """
    let shader = SKShader(source: shaderSource)
    shader.attributes = [SKAttribute(name: "a_size", type: .vectorFloat2)]
    let pixelSize = vector_float2(Float(fullFrame.width), Float(fullFrame.height))
    setValue(SKAttributeValue(vectorFloat2: pixelSize), forAttribute: "a_size")
    self.shader = shader
  }

  func spawnWave() {
    if Globals.gameConfig.waveNumber() == 11 {
      reportAchievement(achievement: .spinalTap)
    }
    let numAsteroids = Globals.gameConfig.numAsteroids()
    for _ in 1...numAsteroids {
      spawnAsteroid(size: "huge")
    }
    spawnUFOs()
  }

  func nextWave() {
    Globals.gameConfig.nextWave()
    ufosToAvenge = 0
    ufosKilledWithoutDying = 0
    displayMessage("WAVE \(Globals.gameConfig.waveNumber())", forTime: 1.5) {
      self.spawnWave()
    }
  }

  override func asteroidRemoved() {
    if asteroids.isEmpty && !gameOver {
      Globals.sounds.normalHeartbeatRate()
      stopSpawningUFOs()
      // If the player dies from colliding with the last asteroid, then we have to
      // wait long enough for any of the player's remaining lasers to possibly hit a
      // UFO and score enough points for an extra life.  That wait is currently 4
      // seconds (see destroyPlayer).  If no points have been scored within 4 seconds
      // and the player is out of lives, then this action can be cancelled by
      // respawnOrGameOver.
      run(SKAction.sequence([SKAction.wait(forDuration: 4.1), SKAction.run { self.nextWave() }]), withKey: "spawnWave")
    }
  }

  func addToScore(_ amount: Int) {
    score += amount
    let extraLivesEarned = score / Globals.gameConfig.extraLifeScore
    if extraLivesEarned > extraLivesAwarded {
      updateLives(+1)
      Globals.sounds.soundEffect(.extraLife)
      extraLivesAwarded += 1
    }
    scoreDisplay.text = "\(score)"
    if score == 404 {
      wait(for: 1.5) {
        if self.score == 404 {
          self.scoreDisplay.text = "\(self.score): Not Found"
          reportAchievement(achievement: .score404)
        }
      }
    }
  }

  func updateLives(_ amount: Int) {
    livesRemaining += amount
    livesDisplay.showLives(livesRemaining)
  }

  func displayMessage(_ message: String, forTime duration: Double, then action: (() -> Void)? = nil) {
    centralDisplay.text = message
    centralDisplay.setScale(0.0)
    centralDisplay.alpha = 1.0
    centralDisplay.isHidden = false
    let growAndFade = SKAction.sequence([
      SKAction.scale(to: 1.0, duration: 0.25),
      SKAction.wait(forDuration: duration),
      SKAction.fadeOut(withDuration: 0.5),
      SKAction.hide(),
      // This slight extra delay makes sure that the WAVE # is gone from the screen
      // before spawnWave is called.  Without this delay, in extreme cases (like 100
      // asteroids spawned) there would be a slight stutter with the ghost of the
      // message still displayed.
      SKAction.wait(forDuration: 0.25)
      ])
    if let action = action {
      centralDisplay.run(growAndFade, completion: action)
    } else {
      centralDisplay.run(growAndFade)
    }
  }

  func isSafe(point: CGPoint, pathStart: CGPoint, pathEnd: CGPoint, clearance: CGFloat) -> Bool {
    // Generate "image" points in wrapped positions and make sure that all clear
    // the segment.  This seems easier than trying to simulate the wrapping of the
    // segment.
    var dxs = [CGFloat(0)]
    if pathEnd.x < gameFrame.minX { dxs.append(-gameFrame.width) }
    if pathEnd.x > gameFrame.maxX { dxs.append(gameFrame.width) }
    var dys = [CGFloat(0)]
    if pathEnd.y < gameFrame.minY { dys.append(-gameFrame.height) }
    if pathEnd.y > gameFrame.maxY { dys.append(gameFrame.height) }
    for dx in dxs {
      for dy in dys {
        let p = CGPoint(x: point.x + dx, y: point.y + dy)
        if distanceBetween(point: p, segment: (pathStart, pathEnd)) < clearance {
          return false
        }
      }
    }
    return true
  }

  func isSafe(point: CGPoint, forDuration time: CGFloat) -> Bool {
    if time > 0 {
      for asteroid in asteroids {
        // Don't check safety for spawning asteroids!  They're off the screen, so the
        // image ship method we use for safety could wind up thinking that the center
        // of the screen isn't safe.
        guard asteroid.requiredPhysicsBody().isOnScreen else { continue }
        let asteroidRadius = 0.5 * asteroid.texture!.size().diagonal()
        let playerRadius = 0.5 * player.shipTexture.size().diagonal()
        let pathStart = asteroid.position
        let pathEnd = asteroid.position + asteroid.physicsBody!.velocity.scale(by: time)
        if !isSafe(point: point, pathStart: pathStart, pathEnd: pathEnd, clearance: asteroidRadius + playerRadius) {
          return false
        }
      }
    }
    return true
  }

  func enableHyperspaceJump() {
    // Ensure that the button stays enabled
    lastJumpTime = -Globals.gameConfig.hyperspaceCooldown
    hyperspaceButton.enable()
  }

  func spawnPlayer(safeTime: CGFloat = Globals.gameConfig.safeTime) {
    var spawnPosition = CGPoint(x: gameFrame.midX, y: gameFrame.midY)
    var attemptsRemaining = 5
    while attemptsRemaining > 0 && !isSafe(point: spawnPosition, forDuration: safeTime) {
      let spawnRegion = gameFrame.insetBy(dx: 0.33 * gameFrame.width, dy: 0.33 * gameFrame.height)
      spawnPosition = CGPoint(x: .random(in: spawnRegion.minX...spawnRegion.maxX),
                              y: .random(in: spawnRegion.minY...spawnRegion.maxY))
      attemptsRemaining -= 1
    }
    if attemptsRemaining == 0 {
      // We didn't find a safe position so wait a bit and try again.  Be a little more
      // aggressive about what is considered safe.
      wait(for: 0.5) { self.spawnPlayer(safeTime: max(safeTime - 0.25, 0)) }
    } else {
      ufosToAvenge /= 2
      enableHyperspaceJump()
      Globals.sounds.soundEffect(.warpIn)
      player.reset()
      player.warpIn(to: spawnPosition, atAngle: player.zRotation, addTo: playfield)
      spawnUFOs()
      updateLives(-1)
    }
  }

  func fireLaser() {
    guard player.canShoot() else { return }
    let laser = Globals.spriteCache.findSprite(imageNamed: "lasersmall_green") { sprite in
      guard let texture = sprite.texture else { fatalError("Where is the laser texture?") }
      // Physics body is just a little circle at the front end of the laser, since
      // that's likely to be the first and only thing that will hit an object anyway.
      let ht = texture.size().height
      let body = SKPhysicsBody(circleOfRadius: 0.5 * ht,
                               center: CGPoint(x: 0.5 * (texture.size().width - ht), y: 0))
      body.allowsRotation = false
      body.linearDamping = 0
      body.categoryBitMask = ObjectCategories.playerShot.rawValue
      body.collisionBitMask = 0
      body.contactTestBitMask = setOf([.asteroid, .ufo])
      sprite.physicsBody = body
      sprite.zPosition = -1
    }
    laser.wait(for: 0.9) { self.removeLaser(laser) }
    playfield.addWithScaling(laser)
    player.shoot(laser: laser)
    Globals.sounds.soundEffect(.playerShot)
  }

  func removeLaser(_ laser: SKSpriteNode) {
    assert(laser.name == "lasersmall_green")
    laser.removeAllActions()
    recycleSprite(laser)
    player.laserDestroyed()
  }

  func setFutureFilter(enabled: Bool) {
    shouldEnableEffects = enabled && (shader != nil)
  }
  
  func hyperspaceJump() {
    guard player.canJump() else { return }
    let backToTheFuture = (score % 100 == 79)
    lastJumpTime = Globals.lastUpdateTime
    let effects = player.warpOut()
    playfield.addWithScaling(effects[0])
    playfield.addWithScaling(effects[1])
    Globals.sounds.soundEffect(.warpOut)
    let jumpRegion = gameFrame.insetBy(dx: 0.05 * gameFrame.width, dy: 0.05 * gameFrame.height)
    let jumpPosition = CGPoint(x: .random(in: jumpRegion.minX...jumpRegion.maxX),
                               y: .random(in: jumpRegion.minY...jumpRegion.maxY))
    wait(for: 1) {
      if backToTheFuture {
        self.setFutureFilter(enabled: true)
        self.player.setAppearance(to: .retro)
        reportAchievement(achievement: .backToTheFuture)
      } else {
        self.player.setAppearance(to: .modern)
        self.setFutureFilter(enabled: false)
      }
      Globals.sounds.soundEffect(.warpIn)
      self.player.warpIn(to: jumpPosition, atAngle: .random(in: 0 ... 2 * .pi), addTo: self.playfield)
    }
  }

  func asteroidPoints(_ asteroid: SKNode) -> Int {
    guard let name = asteroid.name else { fatalError("Asteroid should have a name") }
    if name.contains("small") { return 20 }
    if name.contains("med") { return 10 }
    if name.contains("big") { return 5 }
    assert(name.contains("huge"), "Asteroids should be small, med, big, or huge")
    return 2
  }

  func ufoPoints(_ ufo: SKNode) -> Int {
    guard let ufo = ufo as? UFO else { fatalError("The ufo doesn't have the UFO nature") }
    return ufo.isBig ? 20 : 100
  }

  func laserHit(laser: SKNode, asteroid: SKNode) {
    if !asteroid.requiredPhysicsBody().isOnScreen {
      reportAchievement(achievement: .quickFingers)
    }
    addToScore(asteroidPoints(asteroid))
    removeLaser(laser as! SKSpriteNode)
    splitAsteroid(asteroid as! SKSpriteNode)
  }

  func laserHit(laser: SKNode, ufo: SKNode) {
    ufosToAvenge += 1
    ufosKilledWithoutDying += 1
    if ufosKilledWithoutDying == 12 {
      reportAchievement(achievement: .armedAndDangerous)
    }
    if !ufo.requiredPhysicsBody().isOnScreen {
      reportAchievement(achievement: .hanShotFirst)
    }
    addToScore(ufoPoints(ufo))
    removeLaser(laser as! SKSpriteNode)
    destroyUFO(ufo as! UFO)
    // This resets the time to the next UFO so that it doesn't show up immediately,
    // but it's also not so long as the usual full duration like when the player is
    // destroyed or a new wave starts.
    spawnUFOs(relativeDuration: 0.5)
  }

  func maybeSpawnUFO() {
    guard player.parent != nil else { return }
    guard ufos.count < Globals.gameConfig.value(for: \.maxUFOs) else { return }
    spawnUFO(ufo: UFO(brothersKilled: ufosToAvenge))
    if ufos.count == 2 {
      reportAchievement(achievement: .doubleTrouble)
    }
  }

  func spawnUFOs(relativeDuration: Double = 1) {
    stopSpawningUFOs()  // Remove any existing scheduled spawn
    let meanTimeToNextUFO = relativeDuration * Globals.gameConfig.value(for: \.meanUFOTime)
    let delay = Double.random(in: 0.75 * meanTimeToNextUFO ... 1.25 * meanTimeToNextUFO)
    run(SKAction.sequence([SKAction.wait(forDuration: delay),
                           SKAction.run { self.maybeSpawnUFO(); self.spawnUFOs() }]),
        withKey: "spawnUFOs")
  }

  func stopSpawningUFOs() {
    removeAction(forKey: "spawnUFOs")
  }

  func respawnOrGameOver() {
    let delay = warpOutUFOs() + 1
    if livesRemaining > 0 {
      wait(for: delay) { self.spawnPlayer() }
    } else {
      gameOver = true
      Globals.sounds.stopHeartbeat()
      self.removeAction(forKey: "spawnWave")
      wait(for: delay) {
        Globals.sounds.soundEffect(.gameOver)
        self.displayMessage("GAME OVER", forTime: 4)
        self.wait(for: 5) { self.switchScene(to: Globals.menuScene) }
      }
    }
  }

  func destroyPlayer() {
    if Globals.lastUpdateTime - lastWarpInTime <= 0.1 {
      reportAchievement(achievement: .rightPlaceWrongTime)
    }
    enableHyperspaceJump()
    ufosKilledWithoutDying = 0
    let pieces = player.explode()
    addExplosion(pieces)
    playfield.changeSpeed(to: 0.25)
    // Lasers live for a bit less than a second.  If the player fires and immediately
    // dies, then due to the slow-motion effect that can get stretched to a bit less
    // than 4 seconds.  If the player was going to hit anything to score some points
    // and gain a life, then it should have happened by the time respawnOrGameOver is
    // called.
    wait(for: 4) {
      self.playfield.changeSpeed(to: 1)
      self.respawnOrGameOver()
    }
    Globals.sounds.soundEffect(.playerExplosion)
    stopSpawningUFOs()
  }

  func ufoLaserHit(laser: SKNode, player: SKNode) {
    if timesUFOsShot == 1 {
      reportAchievement(achievement: .redShirt)
    }
    removeUFOLaser(laser as! SKSpriteNode)
    destroyPlayer()
  }

  func playerCollided(asteroid: SKNode) {
    addToScore(asteroidPoints(asteroid))
    splitAsteroid(asteroid as! SKSpriteNode)
    destroyPlayer()
  }

  func playerHitUFO(ufo: SKNode) {
    reportAchievement(achievement: .leeroyJenkins)
    addToScore(ufoPoints(ufo))
    destroyUFO(ufo as! UFO)
    destroyPlayer()
  }

  func didBegin(_ contact: SKPhysicsContact) {
    when(contact, isBetween: .playerShot, and: .asteroid) { laserHit(laser: $0, asteroid: $1) }
    when(contact, isBetween: .player, and: .asteroid) { playerCollided(asteroid: $1) }
    when(contact, isBetween: .playerShot, and: .ufo) { laserHit(laser: $0, ufo: $1) }
    when(contact, isBetween: .player, and: .ufo) { playerHitUFO(ufo: $1) }
    when(contact, isBetween: .ufoShot, and: .asteroid) { ufoLaserHit(laser: $0, asteroid: $1)}
    when(contact, isBetween: .ufo, and: .asteroid) { ufoCollided(ufo: $0, asteroid: $1) }
    when(contact, isBetween: .ufoShot, and: .player) { ufoLaserHit(laser: $0, player: $1)}
  }

  override func didMove(to view: SKView) {
    initSounds()
    Globals.gameConfig = loadGameConfig(forMode: "normal")
    livesRemaining = Globals.gameConfig.initialLives
    Globals.gameConfig.currentWaveNumber = 0
    extraLivesAwarded = 0
    timesUFOsShot = 0
    updateLives(0)
    Globals.sounds.startHearbeat()
    nextWave()
    wait(for: 3.0) { self.spawnPlayer() }
  }

  override func update(_ currentTime: TimeInterval) {
    Globals.lastUpdateTime = currentTime
    if player.parent == nil {
      lastWarpInTime = currentTime
    }
    if currentTime >= lastJumpTime + Globals.gameConfig.hyperspaceCooldown {
      hyperspaceButton.enable()
    } else {
      hyperspaceButton.disable()
    }
    ufos.forEach {
      $0.fly(player: player, playfield: playfield) {
        (angle, position, speed) in self.fireUFOLaser(angle: angle, position: position, speed: speed)
        timesUFOsShot += 1
      }
    }
    player.fly()
    playfield.wrapCoordinates()
  }

  required init(size: CGSize) {
    super.init(size: size)
    initGameArea(limitAspectRatio: true)
    initInfo()
    initControls()
    initFutureShader()
    player = Ship(color: "blue", joystick: joystick)
    name = "gameScene"
    physicsWorld.contactDelegate = self
  }

  required init(coder aDecoder: NSCoder) {
    fatalError("init(coder:) has not been implemented by GameScene")
  }
}<|MERGE_RESOLUTION|>--- conflicted
+++ resolved
@@ -41,13 +41,8 @@
                         texture: Globals.textureCache.findTexture(imageNamed: "laserbig_green"))
     fireButton.zRotation = .pi / 2
     fireButton.action = { [unowned self] in self.fireLaser() }
-<<<<<<< HEAD
     //controls.addChild(fireButton)
-    hyperspaceButton = Button(size: controlSize, borderColor: .lightGray, fillColor: controlFill,
-=======
-    controls.addChild(fireButton)
     hyperspaceButton = Button(circleOfSize: controlSize, borderColor: .lightGray, fillColor: controlFill,
->>>>>>> c6f80b9e
                               texture: Globals.textureCache.findTexture(imageNamed: "warpedship_blue"))
     hyperspaceButton.zRotation = .pi / 2
     hyperspaceButton.action = { [unowned self] in self.hyperspaceJump() }
