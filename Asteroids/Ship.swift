//
//  Ship.swift
//  Asteroids
//
//  Created by David Long on 7/14/19.
//  Copyright © 2019 David Long. All rights reserved.
//

import SpriteKit
import AVFoundation

enum ShipAppearance: Int {
  case modern = 0
  case retro = 1
}

class ShipAppearanceAlternative {
  let texture: SKTexture
  let sprite: SKSpriteNode
  let warpOutShader: SKShader
  let warpInShader: SKShader
  let body: SKPhysicsBody

  init(imageName: String, warpTime: Double) {
    texture = Globals.textureCache.findTexture(imageNamed: imageName)
    sprite = SKSpriteNode(texture: texture)
    sprite.name = "shipImage"
    warpOutShader = swirlShader(forTexture: texture, inward: true, warpTime: warpTime)
    warpInShader = swirlShader(forTexture: texture, inward: false, warpTime: warpTime)
    body = SKPhysicsBody(texture: texture, size: texture.size())
  }
}

class Ship: SKNode {
  let joystick: Joystick
<<<<<<< HEAD
  let shipTexture: SKTexture
  let engineSounds: AVAudioPlayer
=======
  var shipAppearances: [ShipAppearanceAlternative]
  var currentAppearance = ShipAppearance.modern
  let engineSounds: SKAudioNode
>>>>>>> 3f46b6ea
  var engineSoundLevel = 0
  var forwardFlames = [SKSpriteNode]()
  var reverseFlames = [[SKSpriteNode]]()
  var lasersRemaining = Globals.gameConfig.playerMaxShots
  let warpTime = 0.5

  func buildFlames(at exhaustPos: CGPoint, scale: CGFloat = 1, direction: CGFloat = 0) -> [SKSpriteNode] {
    var fire = (1...3).compactMap { Globals.textureCache.findTexture(imageNamed: "fire\($0)") }
    fire.append(fire[1])
    let fireSize = fire[0].size()
    var fireAnimation = SKAction.animate(with: fire, timePerFrame: 0.1, resize: false, restore: true)
    fireAnimation = SKAction.repeatForever(fireAnimation)
    var flames = [SKSpriteNode]()
    for stretch in [0.5, 1.0, 1.5, 2.0] {
      let sprite = SKSpriteNode(texture: fire[0], size: fireSize)
      sprite.name = "shipExhaust"
      sprite.anchorPoint = CGPoint(x: 1.0, y: 0.5)
      sprite.run(fireAnimation)
      sprite.scale(to: CGSize(width: scale * CGFloat(stretch) * fireSize.width, height: scale * fireSize.height))
      sprite.zRotation = direction
      sprite.position = exhaustPos
      flames.append(sprite)
      addChild(sprite)
    }
    return flames
  }

  required init(color: String, joystick: Joystick) {
    self.joystick = joystick
<<<<<<< HEAD
    self.shipTexture = Globals.textureCache.findTexture(imageNamed: "ship_\(color)")
    engineSounds = Globals.sounds.audioPlayerFor(.playerEngines)
    engineSounds.numberOfLoops = -1
    engineSounds.volume = 0
    Globals.sounds.startPlaying(engineSounds)
    warpOutShader = swirlShader(forTexture: shipTexture, inward: true, warpTime: warpTime)
    warpInShader = swirlShader(forTexture: shipTexture, inward: false, warpTime: warpTime)
    super.init()
    self.name = "ship"
    let ship = SKSpriteNode(texture: shipTexture)
    ship.name = "shipImage"
    addChild(ship)
    Globals.sounds.addPositional(player: engineSounds, at: self)
=======
    shipAppearances = []
    shipAppearances.append(ShipAppearanceAlternative(imageName: "ship_\(color)", warpTime: warpTime))
    shipAppearances.append(ShipAppearanceAlternative(imageName: "retroship", warpTime: warpTime))
    self.engineSounds = Globals.sounds.audioNodeFor(.playerEngines)
    self.engineSounds.autoplayLooped = true
    self.engineSounds.run(SKAction.changeVolume(to: 0, duration: 0))
    Globals.sounds.addChild(self.engineSounds)
    super.init()
    self.name = "ship"
    addChild(shipAppearance.sprite)
>>>>>>> 3f46b6ea
    forwardFlames = buildFlames(at: CGPoint(x: -shipTexture.size().width / 2, y: 0.0))
    for side in [-1, 1] {
      reverseFlames.append(buildFlames(at: CGPoint(x: 0, y: CGFloat(side) * shipTexture.size().height / 2.1),
                                       scale: 0.5, direction: .pi))
    }
    for appearance in shipAppearances {
      appearance.body.mass = 1
      appearance.body.categoryBitMask = ObjectCategories.player.rawValue
      appearance.body.collisionBitMask = 0
      appearance.body.contactTestBitMask = setOf([.asteroid, .ufo, .ufoShot])
      appearance.body.linearDamping = Globals.gameConfig.playerSpeedDamping
      appearance.body.restitution = 0.9
    }
    physicsBody = shipAppearance.body
  }

  required init(coder aDecoder: NSCoder) {
    fatalError("init(coder:) has not been implemented by Ship")
  }

  func flamesOff() {
    forwardFlames.forEach { $0.isHidden = true }
    reverseFlames[0].forEach { $0.isHidden = true }
    reverseFlames[1].forEach { $0.isHidden = true }
  }

  func flamesOn(_ flames: [SKSpriteNode], amount: CGFloat) {
    let flameIndex = Int(0.99 * amount * CGFloat(flames.count))
    flames[flameIndex].isHidden = false
  }

  func forwardFlamesOn(_ amount: CGFloat) {
    flamesOn(forwardFlames, amount: amount)
    setEngineLevel(amount)
  }

  func reverseFlamesOn(_ amount: CGFloat) {
    flamesOn(reverseFlames[0], amount: amount)
    flamesOn(reverseFlames[1], amount: amount)
    setEngineLevel(0.5 * amount)
  }

  func setEngineLevel(_ amount: CGFloat) {
    let soundLevel = Int((amount + 0.24) * 4)
    if soundLevel != engineSoundLevel {
      // The first 0.25 * is to reduce the overall volume.  The second is to scale
      // soundLevel to 0...1
      engineSounds.volume = 0.25 * 0.25 * Float(soundLevel)
      engineSoundLevel = soundLevel
    }
  }

  // Sets the ship to the standard coasting configuration
  func coastingConfiguration() -> SKPhysicsBody {
    let body = requiredPhysicsBody()
    body.angularVelocity = 0
    flamesOff()
    return body
  }

  func fly() {
    guard parent != nil else {
      setEngineLevel(0)
      return
    }
    let body = coastingConfiguration()
    let stick = joystick.getDirection()
    guard stick != .zero else {
      setEngineLevel(0)
      return
    }
    var thrustAmount = CGFloat(0)
    var thrustForce = CGFloat(0)
    let maxOmega = Globals.gameConfig.playerMaxRotationRate
    let maxThrust = Globals.gameConfig.playerMaxThrust
    let angle = stick.angle()
    let halfSectorSize = (120 * CGFloat.pi / 180) / 2
    if abs(angle) >= .pi - 0.5 * halfSectorSize {
      // Joystick is pointing backwards, apply reverse thrusters.  Because reverse
      // thrust tends to be confusing while turning, we reduce the region where
      // reverse thrust is active.
      thrustAmount = min(-stick.dx, 0.7) / 0.7
      thrustForce = -0.5 * thrustAmount
    } else if abs(angle) <= halfSectorSize {
      // Pointing forwards, thrusters active
      thrustAmount = min(stick.dx, 0.7) / 0.7
      thrustForce = thrustAmount
    }
    if abs(abs(angle) - .pi / 2) <= halfSectorSize {
      // Left or right rotation, set an absolute angular speed.  I thought
      // initially that when thrusting backwards it seemed a bit more natural to
      // reverse the direction of rotation, but now I think that's just more
      // confusing.
      body.angularVelocity = copysign(maxOmega * min(abs(stick.dy), 0.7) / 0.7, angle)
    }
    thrustForce *= maxThrust
    let maxSpeed = Globals.gameConfig.playerMaxSpeed
    let currentSpeed = body.velocity.norm2()
    if currentSpeed > 0.5 * maxSpeed {
      thrustForce *= (maxSpeed - currentSpeed) / (0.5 * maxSpeed)
    }
    body.applyForce(CGVector(angle: zRotation).scale(by: thrustForce))
    if thrustForce > 0 {
      forwardFlamesOn(thrustAmount)
    } else if thrustForce < 0 {
      reverseFlamesOn(thrustAmount)
    }
  }
  
  func canShoot() -> Bool {
    return parent != nil && lasersRemaining > 0
  }

  func canJump() -> Bool {
    return parent != nil
  }

  var shipAppearance: ShipAppearanceAlternative { return shipAppearances[currentAppearance.rawValue] }

  var shipTexture: SKTexture { return shipAppearance.texture }

  func warpEffect(direction: KeyPath<ShipAppearanceAlternative, SKShader>) -> SKNode {
    let effect = SKSpriteNode(texture: shipTexture)
    effect.name = "shipWarpEffect"
    effect.position = position
    effect.zRotation = zRotation
    effect.shader = shipAppearance[keyPath: direction]
    setStartTimeAttrib(effect)
    return effect
  }

  func warpOut() -> [SKNode] {
    let effect = warpEffect(direction: \.warpOutShader)
    effect.run(SKAction.sequence([SKAction.wait(forDuration: warpTime), SKAction.removeFromParent()]))
    let star = starBlink(at: position, throughAngle: .pi, duration: 2 * warpTime)
    setEngineLevel(0)
    removeFromParent()
    return [effect, star]
  }

  func warpIn(to pos: CGPoint, atAngle angle: CGFloat, addTo playfield: Playfield) {
    position = pos
    zRotation = angle
    let body = coastingConfiguration()
    body.velocity = .zero
    let effect = warpEffect(direction: \.warpInShader)
    playfield.addWithScaling(effect)
    effect.run(SKAction.sequence([SKAction.wait(forDuration: warpTime), SKAction.removeFromParent()])) {
      playfield.addWithScaling(self)
    }
  }

  func setAppearance(to newAppearance: ShipAppearance) {
    if currentAppearance != newAppearance {
      shipAppearance.sprite.removeFromParent()
      currentAppearance = newAppearance
      addChild(shipAppearance.sprite)
      physicsBody = shipAppearance.body
      for revFlameIndex in [0, 1] {
        let side = 2 * revFlameIndex - 1
        let revFlamePos = CGPoint(x: 0, y: CGFloat(side) * shipTexture.size().height / 2.1)
        reverseFlames[revFlameIndex].forEach {
          $0.position = revFlamePos
          if currentAppearance == .modern {
            $0.zRotation = .pi
          } else {
            $0.zRotation = .pi * (1 + 0.25 * CGFloat(side))
          }
        }
      }
    }
  }

  func shoot(laser shot: SKNode) {
    shot.zRotation = zRotation
    let shotDirection = CGVector(angle: zRotation)
    shot.position = position + shotDirection.scale(by: 0.5 * shipTexture.size().width)
    shot.physicsBody?.velocity = shotDirection.scale(by: Globals.gameConfig.playerShotSpeed)
    lasersRemaining -= 1
  }
  
  func laserDestroyed() {
    assert(lasersRemaining < Globals.gameConfig.playerMaxShots, "Player has too many lasers")
    lasersRemaining += 1
  }

  // Reset the ship (typically because the player died)
  func reset() {
    let body = coastingConfiguration()
    body.velocity = .zero
    position = .zero
    zRotation = .pi / 2
    lasersRemaining = Globals.gameConfig.playerMaxShots
  }

  func explode() -> Array<SKNode> {
    let velocity = physicsBody!.velocity
    setEngineLevel(0)
    removeFromParent()
    return makeExplosion(texture: shipTexture, angle: zRotation, velocity: velocity, at: position, duration: 2)
  }

  var size: CGSize { return shipTexture.size() }
}<|MERGE_RESOLUTION|>--- conflicted
+++ resolved
@@ -33,14 +33,9 @@
 
 class Ship: SKNode {
   let joystick: Joystick
-<<<<<<< HEAD
-  let shipTexture: SKTexture
-  let engineSounds: AVAudioPlayer
-=======
   var shipAppearances: [ShipAppearanceAlternative]
   var currentAppearance = ShipAppearance.modern
-  let engineSounds: SKAudioNode
->>>>>>> 3f46b6ea
+  let engineSounds: AVAudioPlayer
   var engineSoundLevel = 0
   var forwardFlames = [SKSpriteNode]()
   var reverseFlames = [[SKSpriteNode]]()
@@ -70,32 +65,17 @@
 
   required init(color: String, joystick: Joystick) {
     self.joystick = joystick
-<<<<<<< HEAD
-    self.shipTexture = Globals.textureCache.findTexture(imageNamed: "ship_\(color)")
+    shipAppearances = []
+    shipAppearances.append(ShipAppearanceAlternative(imageName: "ship_\(color)", warpTime: warpTime))
+    shipAppearances.append(ShipAppearanceAlternative(imageName: "retroship", warpTime: warpTime))
     engineSounds = Globals.sounds.audioPlayerFor(.playerEngines)
     engineSounds.numberOfLoops = -1
     engineSounds.volume = 0
     Globals.sounds.startPlaying(engineSounds)
-    warpOutShader = swirlShader(forTexture: shipTexture, inward: true, warpTime: warpTime)
-    warpInShader = swirlShader(forTexture: shipTexture, inward: false, warpTime: warpTime)
-    super.init()
-    self.name = "ship"
-    let ship = SKSpriteNode(texture: shipTexture)
-    ship.name = "shipImage"
-    addChild(ship)
-    Globals.sounds.addPositional(player: engineSounds, at: self)
-=======
-    shipAppearances = []
-    shipAppearances.append(ShipAppearanceAlternative(imageName: "ship_\(color)", warpTime: warpTime))
-    shipAppearances.append(ShipAppearanceAlternative(imageName: "retroship", warpTime: warpTime))
-    self.engineSounds = Globals.sounds.audioNodeFor(.playerEngines)
-    self.engineSounds.autoplayLooped = true
-    self.engineSounds.run(SKAction.changeVolume(to: 0, duration: 0))
-    Globals.sounds.addChild(self.engineSounds)
     super.init()
     self.name = "ship"
     addChild(shipAppearance.sprite)
->>>>>>> 3f46b6ea
+    Globals.sounds.addPositional(player: engineSounds, at: self)
     forwardFlames = buildFlames(at: CGPoint(x: -shipTexture.size().width / 2, y: 0.0))
     for side in [-1, 1] {
       reverseFlames.append(buildFlames(at: CGPoint(x: 0, y: CGFloat(side) * shipTexture.size().height / 2.1),
