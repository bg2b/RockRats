--- conflicted
+++ resolved
@@ -26,7 +26,7 @@
   case ufoExplosion = "ufo_explosion"
   case ufoEnginesBig = "ufo1loop"
   case ufoEnginesSmall = "ufo2loop"
-<<<<<<< HEAD
+  case ufoShot = "ufo_laser"
 
   var url: URL {
     guard let url = Bundle.main.url(forResource: self.rawValue, withExtension: "wav") else {
@@ -73,9 +73,6 @@
 struct PositionalEffect {
   weak var player: AVAudioPlayer?
   weak var atNode: SKNode?
-=======
-  case ufoShot = "ufo_laser"
->>>>>>> 6e6b5db6
 }
 
 class Sounds: SKNode {
