--- conflicted
+++ resolved
@@ -27,7 +27,7 @@
   case ufoEnginesBig = "ufo1loop"
   case ufoEnginesSmall = "ufo2loop"
   case ufoShot = "ufo_laser"
-<<<<<<< HEAD
+  case ufoWarpOut = "ufo_warpout"
 
   var url: URL {
     guard let url = Bundle.main.url(forResource: self.rawValue, withExtension: "wav") else {
@@ -51,7 +51,9 @@
   .asteroidMedHit: 5,
   .ufoExplosion: 3,
   .ufoEnginesBig: 3,
-  .ufoEnginesSmall: 3
+  .ufoEnginesSmall: 3,
+  .ufoShot: 3,
+  .ufoWarpOut: 3
 ]
 
 class SoundEffectPlayers {
@@ -74,9 +76,6 @@
 struct PositionalEffect {
   weak var player: AVAudioPlayer?
   weak var atNode: SKNode?
-=======
-  case ufoWarpOut = "ufo_warpout"
->>>>>>> e87acce4
 }
 
 class Sounds: SKNode {
